<?php


/**
 * Configuration of SimpleSAMLphp
 *
 * @author Andreas Aakre Solberg, UNINETT AS. <andreas.solberg@uninett.no>
 * @package SimpleSAMLphp
 */
<<<<<<< HEAD
class SimpleSAML_Configuration
{

    /**
     * A default value which means that the given option is required.
     *
     * @var string
     */
    const REQUIRED_OPTION = '___REQUIRED_OPTION___';


    /**
     * Associative array with mappings from instance-names to configuration objects.
     *
     * @var array
     */
    private static $instance = array();


    /**
     * Configuration directories.
     *
     * This associative array contains the mappings from configuration sets to
     * configuration directories.
     *
     * @var array
     */
    private static $configDirs = array();


    /**
     * Cache of loaded configuration files.
     *
     * The index in the array is the full path to the file.
     *
     * @var array
     */
    private static $loadedConfigs = array();


    /**
     * The configuration array.
     *
     * @var array
     */
    private $configuration;


    /**
     * The location which will be given when an error occurs.
     *
     * @var string
     */
    private $location;


    /**
     * The file this configuration was loaded from.
     *
     * @var string|null
     */
    private $filename = null;


    /**
     * Initializes a configuration from the given array.
     *
     * @param array $config The configuration array.
     * @param string $location The location which will be given when an error occurs.
     */
    public function __construct($config, $location)
    {
        assert('is_array($config)');
        assert('is_string($location)');

        $this->configuration = $config;
        $this->location = $location;
    }


    /**
     * Load the given configuration file.
     *
     * @param string $filename The full path of the configuration file.
     * @param bool $required Whether the file is required.
     *
     * @return SimpleSAML_Configuration The configuration file. An exception will be thrown if the
     *                                   configuration file is missing.
     *
     * @throws Exception If the configuration file is invalid or missing.
     */
    private static function loadFromFile($filename, $required)
    {
        assert('is_string($filename)');
        assert('is_bool($required)');

        if (array_key_exists($filename, self::$loadedConfigs)) {
            return self::$loadedConfigs[$filename];
        }

        if (file_exists($filename)) {
            $config = 'UNINITIALIZED';

            // the file initializes a variable named '$config'
            require($filename);

            // check that $config is initialized to an array
            if (!is_array($config)) {
                throw new Exception('Invalid configuration file: '.$filename);
            }
        } elseif ($required) {
            // file does not exist, but is required
            throw new Exception('Missing configuration file: '.$filename);
        } else {
            // file does not exist, but is optional
            $config = array();
        }

        $cfg = new SimpleSAML_Configuration($config, $filename);
        $cfg->filename = $filename;

        self::$loadedConfigs[$filename] = $cfg;

        return $cfg;
    }


    /**
     * Set the directory for configuration files for the given configuration set.
     *
     * @param string $path The directory which contains the configuration files.
     * @param string $configSet The configuration set. Defaults to 'simplesaml'.
     */
    public static function setConfigDir($path, $configSet = 'simplesaml')
    {
        assert('is_string($path)');
        assert('is_string($configSet)');

        self::$configDirs[$configSet] = $path;
    }


    /**
     * Load a configuration file from a configuration set.
     *
     * @param string $filename The name of the configuration file.
     * @param string $configSet The configuration set. Optional, defaults to 'simplesaml'.
     *
     * @return SimpleSAML_Configuration The SimpleSAML_Configuration object.
     * @throws Exception If the configuration set is not initialized.
     */
    public static function getConfig($filename = 'config.php', $configSet = 'simplesaml')
    {
        assert('is_string($filename)');
        assert('is_string($configSet)');

        if (!array_key_exists($configSet, self::$configDirs)) {
            if ($configSet !== 'simplesaml') {
                throw new Exception('Configuration set \''.$configSet.'\' not initialized.');
            } else {
                self::$configDirs['simplesaml'] = dirname(dirname(dirname(__FILE__))).'/config';
            }
        }

        $dir = self::$configDirs[$configSet];
        $filePath = $dir.'/'.$filename;
        return self::loadFromFile($filePath, true);
    }


    /**
     * Load a configuration file from a configuration set.
     *
     * This function will return a configuration object even if the file does not exist.
     *
     * @param string $filename The name of the configuration file.
     * @param string $configSet The configuration set. Optional, defaults to 'simplesaml'.
     *
     * @return SimpleSAML_Configuration A configuration object.
     * @throws Exception If the configuration set is not initialized.
     */
    public static function getOptionalConfig($filename = 'config.php', $configSet = 'simplesaml')
    {
        assert('is_string($filename)');
        assert('is_string($configSet)');

        if (!array_key_exists($configSet, self::$configDirs)) {
            if ($configSet !== 'simplesaml') {
                throw new Exception('Configuration set \''.$configSet.'\' not initialized.');
            } else {
                self::$configDirs['simplesaml'] = dirname(dirname(dirname(__FILE__))).'/config';
            }
        }

        $dir = self::$configDirs[$configSet];
        $filePath = $dir.'/'.$filename;
        return self::loadFromFile($filePath, false);
    }


    /**
     * Loads a configuration from the given array.
     *
     * @param array  $config The configuration array.
     * @param string $location The location which will be given when an error occurs. Optional.
     *
     * @return SimpleSAML_Configuration The configuration object.
     */
    public static function loadFromArray($config, $location = '[ARRAY]')
    {
        assert('is_array($config)');
        assert('is_string($location)');

        return new SimpleSAML_Configuration($config, $location);
    }


    /**
     * Get a configuration file by its instance name.
     *
     * This function retrieves a configuration file by its instance name. The instance
     * name is initialized by the init function, or by copyFromBase function.
     *
     * If no configuration file with the given instance name is found, an exception will
     * be thrown.
     *
     * @param string $instancename The instance name of the configuration file. Deprecated.
     *
     * @return SimpleSAML_Configuration The configuration object.
     *
     * @throws Exception If the configuration with $instancename name is not initialized.
     */
    public static function getInstance($instancename = 'simplesaml')
    {
        assert('is_string($instancename)');

        if ($instancename === 'simplesaml') {
            return self::getConfig();
        }

        if (!array_key_exists($instancename, self::$instance)) {
            throw new Exception('Configuration with name '.$instancename.' is not initialized.');
        }
        return self::$instance[$instancename];
    }


    /**
     * Initialize a instance name with the given configuration file.
     *
     * TODO: remove.
     *
     * @param string $path
     * @param string $instancename
     * @param string $configfilename
     *
     * @see setConfigDir()
     * @deprecated This function is superseeded by the setConfigDir function.
     */
    public static function init($path, $instancename = 'simplesaml', $configfilename = 'config.php')
    {
        assert('is_string($path)');
        assert('is_string($instancename)');
        assert('is_string($configfilename)');

        if ($instancename === 'simplesaml') {
            // for backwards compatibility
            self::setConfigDir($path, 'simplesaml');
        }

        // check if we already have loaded the given config - return the existing instance if we have
        if (array_key_exists($instancename, self::$instance)) {
            return self::$instance[$instancename];
        }

        self::$instance[$instancename] = self::loadFromFile($path.'/'.$configfilename, true);
        return self::$instance[$instancename];
    }


    /**
     * Load a configuration file which is located in the same directory as this configuration file.
     *
     * TODO: remove.
     *
     * @param string $instancename
     * @param string $filename
     *
     * @see getConfig()
     * @deprecated This function is superseeded by the getConfig() function.
     */
    public function copyFromBase($instancename, $filename)
    {
        assert('is_string($instancename)');
        assert('is_string($filename)');
        assert('$this->filename !== NULL');

        // check if we already have loaded the given config - return the existing instance if we have
        if (array_key_exists($instancename, self::$instance)) {
            return self::$instance[$instancename];
        }

        $dir = dirname($this->filename);

        self::$instance[$instancename] = self::loadFromFile($dir.'/'.$filename, true);
        return self::$instance[$instancename];
    }


    /**
     * Retrieve the current version of SimpleSAMLphp.
     *
     * @return string
     */
    public function getVersion()
    {
        return 'trunk';
    }


    /**
     * Retrieve a configuration option set in config.php.
     *
     * @param string $name Name of the configuration option.
     * @param mixed  $default Default value of the configuration option. This parameter will default to null if not
     *                        specified. This can be set to SimpleSAML_Configuration::REQUIRED_OPTION, which will
     *                        cause an exception to be thrown if the option isn't found.
     *
     * @return mixed The configuration option with name $name, or $default if the option was not found.
     *
     * @throws Exception If the required option cannot be retrieved.
     */
    public function getValue($name, $default = null)
    {
        // return the default value if the option is unset
        if (!array_key_exists($name, $this->configuration)) {
            if ($default === self::REQUIRED_OPTION) {
                throw new Exception(
                    $this->location.': Could not retrieve the required option '.
                    var_export($name, true)
                );
            }
            return $default;
        }

        return $this->configuration[$name];
    }


    /**
     * Check whether an key in the configuration exists.
     *
     * @param string $name The key in the configuration to look for.
     *
     * @return boolean If the value is set in this configuration.
     */
    public function hasValue($name)
    {
        return array_key_exists($name, $this->configuration);
    }


    /**
     * Check whether any key of the set given exists in the configuration.
     *
     * @param array $names An array of options to look for.
     *
     * @return boolean If any of the keys in $names exist in the configuration
     */
    public function hasValueOneOf($names)
    {
        foreach ($names as $name) {
            if ($this->hasValue($name)) {
                return true;
            }
        }
        return false;
    }


    /**
     * Retrieve the absolute path of the SimpleSAMLphp installation, relative to the root of the website.
     *
     * For example: simplesaml/
     *
     * The path will always end with a '/' and never have a leading slash.
     *
     * @return string The absolute path relative to the root of the website.
     *
     * @throws SimpleSAML_Error_Exception If the format of 'baseurlpath' is incorrect.
     */
    public function getBaseURL()
    {
        $baseURL = $this->getString('baseurlpath', 'simplesaml/');

        if (preg_match('/^\*(.*)$/D', $baseURL, $matches)) {
            // deprecated behaviour, will be removed in the future
            return \SimpleSAML\Utils\HTTP::getFirstPathElement(false).$matches[1];
        }

        if (preg_match('#^https?://[^/]*/(.*)$#', $baseURL, $matches)) {
            // we have a full url, we need to strip the path
            return $matches[1];
        } elseif ($baseURL === '' || $baseURL === '/') {
            // Root directory of site
            return '';
        } elseif (preg_match('#^/?([^/]?.*/)#D', $baseURL, $matches)) {
            // local path only
            return $matches[1];
        } else {
            // invalid format
            throw new SimpleSAML_Error_Exception(
                'Incorrect format for option \'baseurlpath\'. Value is: "'.
                $this->getString('baseurlpath', 'simplesaml/').'". Valid format is in the form'.
                ' [(http|https)://(hostname|fqdn)[:port]]/[path/to/simplesaml/].'
            );
        }
    }


    /**
     * This function resolves a path which may be relative to the SimpleSAMLphp base directory.
     *
     * The path will never end with a '/'.
     *
     * @param string|null $path The path we should resolve. This option may be null.
     *
     * @return string|null $path if $path is an absolute path, or $path prepended with the base directory of this
     * SimpleSAMLphp installation. We will return NULL if $path is null.
     */
    public function resolvePath($path)
    {
        if ($path === null) {
            return null;
        }

        assert('is_string($path)');

        /* Prepend path with basedir if it doesn't start with a slash or a Windows drive letter (e.g. "C:\"). We assume
         * getBaseDir ends with a slash.
         */
        if ($path[0] !== '/' &&
            !(preg_match('@^[a-z]:[\\\\/]@i', $path, $matches) && is_dir($matches[0]))
        ) {
            $path = $this->getBaseDir().$path;
        }

        // remove trailing slashes
        $path = rtrim($path, '/');

        return $path;
    }


    /**
     * Retrieve a path configuration option set in config.php.
     *
     * The function will always return an absolute path unless the option is not set. It will then return the default
     * value.
     *
     * It checks if the value starts with a slash, and prefixes it with the value from getBaseDir if it doesn't.
     *
     * @param string $name Name of the configuration option.
     * @param string|null $default Default value of the configuration option. This parameter will default to null if
     * not specified.
     *
     * @return string|null The path configuration option with name $name, or $default if the option was not found.
     */
    public function getPathValue($name, $default = null)
    {
        // return the default value if the option is unset
        if (!array_key_exists($name, $this->configuration)) {
            $path = $default;
        } else {
            $path = $this->configuration[$name];
        }

        if ($path === null) {
            return null;
        }

        return $this->resolvePath($path).'/';
    }


    /**
     * Retrieve the base directory for this SimpleSAMLphp installation.
     *
     * This function first checks the 'basedir' configuration option. If this option is undefined or null, then we
     * fall back to looking at the current filename.
     *
     * @return string The absolute path to the base directory for this SimpleSAMLphp installation. This path will
     * always end with a slash.
     */
    public function getBaseDir()
    {
        // check if a directory is configured in the configuration file
        $dir = $this->getString('basedir', null);
        if ($dir !== null) {
            // add trailing slash if it is missing
            if (substr($dir, -1) !== '/') {
                $dir .= '/';
            }

            return $dir;
        }

        // the directory wasn't set in the configuration file, path is <base directory>/lib/SimpleSAML/Configuration.php
        $dir = __FILE__;
        assert('basename($dir) === "Configuration.php"');

        $dir = dirname($dir);
        assert('basename($dir) === "SimpleSAML"');

        $dir = dirname($dir);
        assert('basename($dir) === "lib"');

        $dir = dirname($dir);

        /* Add trailing slash. */
        $dir .= '/';

        return $dir;
    }


    /**
     * This function retrieves a boolean configuration option.
     *
     * An exception will be thrown if this option isn't a boolean, or if this option isn't found, and no default value
     * is given.
     *
     * @param string $name The name of the option.
     * @param mixed  $default A default value which will be returned if the option isn't found. The option will be
     *                  required if this parameter isn't given. The default value can be any value, including
     *                  null.
     *
     * @return boolean|mixed The option with the given name, or $default if the option isn't found and $default is
     *     specified.
     *
     * @throws Exception If the option is not boolean.
     */
    public function getBoolean($name, $default = self::REQUIRED_OPTION)
    {
        assert('is_string($name)');

        $ret = $this->getValue($name, $default);

        if ($ret === $default) {
            // the option wasn't found, or it matches the default value. In any case, return this value
            return $ret;
        }

        if (!is_bool($ret)) {
            throw new Exception(
                $this->location.': The option '.var_export($name, true).
                ' is not a valid boolean value.'
            );
        }

        return $ret;
    }


    /**
     * This function retrieves a string configuration option.
     *
     * An exception will be thrown if this option isn't a string, or if this option isn't found, and no default value
     * is given.
     *
     * @param string $name The name of the option.
     * @param mixed  $default A default value which will be returned if the option isn't found. The option will be
     *                  required if this parameter isn't given. The default value can be any value, including
     *                  null.
     *
     * @return string|mixed The option with the given name, or $default if the option isn't found and $default is
     *     specified.
     *
     * @throws Exception If the option is not a string.
     */
    public function getString($name, $default = self::REQUIRED_OPTION)
    {
        assert('is_string($name)');

        $ret = $this->getValue($name, $default);

        if ($ret === $default) {
            // the option wasn't found, or it matches the default value. In any case, return this value
            return $ret;
        }

        if (!is_string($ret)) {
            throw new Exception(
                $this->location.': The option '.var_export($name, true).
                ' is not a valid string value.'
            );
        }

        return $ret;
    }


    /**
     * This function retrieves an integer configuration option.
     *
     * An exception will be thrown if this option isn't an integer, or if this option isn't found, and no default value
     * is given.
     *
     * @param string $name The name of the option.
     * @param mixed  $default A default value which will be returned if the option isn't found. The option will be
     *                  required if this parameter isn't given. The default value can be any value, including
     *                  null.
     *
     * @return int|mixed The option with the given name, or $default if the option isn't found and $default is
     * specified.
     *
     * @throws Exception If the option is not an integer.
     */
    public function getInteger($name, $default = self::REQUIRED_OPTION)
    {
        assert('is_string($name)');

        $ret = $this->getValue($name, $default);

        if ($ret === $default) {
            // the option wasn't found, or it matches the default value. In any case, return this value
            return $ret;
        }

        if (!is_int($ret)) {
            throw new Exception(
                $this->location.': The option '.var_export($name, true).
                ' is not a valid integer value.'
            );
        }

        return $ret;
    }


    /**
     * This function retrieves an integer configuration option where the value must be in the specified range.
     *
     * An exception will be thrown if:
     * - the option isn't an integer
     * - the option isn't found, and no default value is given
     * - the value is outside of the allowed range
     *
     * @param string $name The name of the option.
     * @param int    $minimum The smallest value which is allowed.
     * @param int    $maximum The largest value which is allowed.
     * @param mixed  $default A default value which will be returned if the option isn't found. The option will be
     *                  required if this parameter isn't given. The default value can be any value, including
     *                  null.
     *
     * @return int|mixed The option with the given name, or $default if the option isn't found and $default is
     *     specified.
     *
     * @throws Exception If the option is not in the range specified.
     */
    public function getIntegerRange($name, $minimum, $maximum, $default = self::REQUIRED_OPTION)
    {
        assert('is_string($name)');
        assert('is_int($minimum)');
        assert('is_int($maximum)');

        $ret = $this->getInteger($name, $default);

        if ($ret === $default) {
            // the option wasn't found, or it matches the default value. In any case, return this value
            return $ret;
        }

        if ($ret < $minimum || $ret > $maximum) {
            throw new Exception(
                $this->location.': Value of option '.var_export($name, true).
                ' is out of range. Value is '.$ret.', allowed range is ['
                .$minimum.' - '.$maximum.']'
            );
        }

        return $ret;
    }


    /**
     * Retrieve a configuration option with one of the given values.
     *
     * This will check that the configuration option matches one of the given values. The match will use
     * strict comparison. An exception will be thrown if it does not match.
     *
     * The option can be mandatory or optional. If no default value is given, it will be considered to be
     * mandatory, and an exception will be thrown if it isn't provided. If a default value is given, it
     * is considered to be optional, and the default value is returned. The default value is automatically
     * included in the list of allowed values.
     *
     * @param string $name The name of the option.
     * @param array  $allowedValues The values the option is allowed to take, as an array.
     * @param mixed  $default The default value which will be returned if the option isn't found. If this parameter
     *                  isn't given, the option will be considered to be mandatory. The default value can be
     *                  any value, including null.
     *
     * @return mixed The option with the given name, or $default if the option isn't found adn $default is given.
     *
     * @throws Exception If the option does not have any of the allowed values.
     */
    public function getValueValidate($name, $allowedValues, $default = self::REQUIRED_OPTION)
    {
        assert('is_string($name)');
        assert('is_array($allowedValues)');

        $ret = $this->getValue($name, $default);
        if ($ret === $default) {
            // the option wasn't found, or it matches the default value. In any case, return this value
            return $ret;
        }

        if (!in_array($ret, $allowedValues, true)) {
            $strValues = array();
            foreach ($allowedValues as $av) {
                $strValues[] = var_export($av, true);
            }
            $strValues = implode(', ', $strValues);

            throw new Exception(
                $this->location.': Invalid value given for the option '.
                var_export($name, true).'. It should have one of the following values: '.
                $strValues.'; but it had the following value: '.var_export($ret, true)
            );
        }

        return $ret;
    }


    /**
     * This function retrieves an array configuration option.
     *
     * An exception will be thrown if this option isn't an array, or if this option isn't found, and no
     * default value is given.
     *
     * @param string $name The name of the option.
     * @param mixed  $default A default value which will be returned if the option isn't found. The option will be
     *                       required if this parameter isn't given. The default value can be any value, including
     *                       null.
     *
     * @return array|mixed The option with the given name, or $default if the option isn't found and $default is
     * specified.
     *
     * @throws Exception If the option is not an array.
     */
    public function getArray($name, $default = self::REQUIRED_OPTION)
    {
        assert('is_string($name)');

        $ret = $this->getValue($name, $default);

        if ($ret === $default) {
            // the option wasn't found, or it matches the default value. In any case, return this value
            return $ret;
        }

        if (!is_array($ret)) {
            throw new Exception($this->location.': The option '.var_export($name, true).' is not an array.');
        }

        return $ret;
    }


    /**
     * This function retrieves an array configuration option.
     *
     * If the configuration option isn't an array, it will be converted to an array.
     *
     * @param string $name The name of the option.
     * @param mixed  $default A default value which will be returned if the option isn't found. The option will be
     *                       required if this parameter isn't given. The default value can be any value, including
     *                       null.
     *
     * @return array The option with the given name, or $default if the option isn't found and $default is specified.
     */
    public function getArrayize($name, $default = self::REQUIRED_OPTION)
    {
        assert('is_string($name)');

        $ret = $this->getValue($name, $default);

        if ($ret === $default) {
            // the option wasn't found, or it matches the default value. In any case, return this value
            return $ret;
        }

        if (!is_array($ret)) {
            $ret = array($ret);
        }

        return $ret;
    }


    /**
     * This function retrieves a configuration option with a string or an array of strings.
     *
     * If the configuration option is a string, it will be converted to an array with a single string
     *
     * @param string $name The name of the option.
     * @param mixed  $default A default value which will be returned if the option isn't found. The option will be
     *                       required if this parameter isn't given. The default value can be any value, including
     *                       null.
     *
     * @return array The option with the given name, or $default if the option isn't found and $default is specified.
     *
     * @throws Exception If the option is not a string or an array of strings.
     */
    public function getArrayizeString($name, $default = self::REQUIRED_OPTION)
    {
        assert('is_string($name)');

        $ret = $this->getArrayize($name, $default);

        if ($ret === $default) {
            // the option wasn't found, or it matches the default value. In any case, return this value
            return $ret;
        }

        foreach ($ret as $value) {
            if (!is_string($value)) {
                throw new Exception(
                    $this->location.': The option '.var_export($name, true).
                    ' must be a string or an array of strings.'
                );
            }
        }

        return $ret;
    }


    /**
     * Retrieve an array as a SimpleSAML_Configuration object.
     *
     * This function will load the value of an option into a SimpleSAML_Configuration object. The option must contain
     * an array.
     *
     * An exception will be thrown if this option isn't an array, or if this option isn't found, and no default value
     * is given.
     *
     * @param string $name The name of the option.
     * @param mixed  $default A default value which will be returned if the option isn't found. The option will be
     *                        required if this parameter isn't given. The default value can be any value, including
     *                        null.
     *
     * @return mixed The option with the given name, or $default if the option isn't found and $default is specified.
     *
     * @throws Exception If the option is not an array.
     */
    public function getConfigItem($name, $default = self::REQUIRED_OPTION)
    {
        assert('is_string($name)');

        $ret = $this->getValue($name, $default);

        if ($ret === $default) {
            // the option wasn't found, or it matches the default value. In any case, return this value
            return $ret;
        }

        if (!is_array($ret)) {
            throw new Exception(
                $this->location.': The option '.var_export($name, true).
                ' is not an array.'
            );
        }

        return self::loadFromArray($ret, $this->location.'['.var_export($name, true).']');
    }


    /**
     * Retrieve an array of arrays as an array of SimpleSAML_Configuration objects.
     *
     * This function will retrieve an option containing an array of arrays, and create an array of
     * SimpleSAML_Configuration objects from that array. The indexes in the new array will be the same as the original
     * indexes, but the values will be SimpleSAML_Configuration objects.
     *
     * An exception will be thrown if this option isn't an array of arrays, or if this option isn't found, and no
     * default value is given.
     *
     * @param string $name The name of the option.
     * @param mixed  $default A default value which will be returned if the option isn't found. The option will be
     *                        required if this parameter isn't given. The default value can be any value, including
     *                        null.
     *
     * @return mixed The option with the given name, or $default if the option isn't found and $default is specified.
     *
     * @throws Exception If the value of this element is not an array.
     */
    public function getConfigList($name, $default = self::REQUIRED_OPTION)
    {
        assert('is_string($name)');

        $ret = $this->getValue($name, $default);

        if ($ret === $default) {
            // the option wasn't found, or it matches the default value. In any case, return this value
            return $ret;
        }

        if (!is_array($ret)) {
            throw new Exception(
                $this->location.': The option '.var_export($name, true).
                ' is not an array.'
            );
        }

        $out = array();
        foreach ($ret as $index => $config) {
            $newLoc = $this->location.'['.var_export($name, true).']['.
                var_export($index, true).']';
            if (!is_array($config)) {
                throw new Exception($newLoc.': The value of this element was expected to be an array.');
            }
            $out[$index] = self::loadFromArray($config, $newLoc);
        }

        return $out;
    }


    /**
     * Retrieve list of options.
     *
     * This function returns the name of all options which are defined in this
     * configuration file, as an array of strings.
     *
     * @return array Name of all options defined in this configuration file.
     */
    public function getOptions()
    {
        return array_keys($this->configuration);
    }


    /**
     * Convert this configuration object back to an array.
     *
     * @return array An associative array with all configuration options and values.
     */
    public function toArray()
    {
        return $this->configuration;
    }


    /**
     * Retrieve the default binding for the given endpoint type.
     *
     * This function combines the current metadata type (SAML 2 / SAML 1.1)
     * with the endpoint type to determine which binding is the default.
     *
     * @param string $endpointType The endpoint type.
     *
     * @return string The default binding.
     *
     * @throws Exception If the default binding is missing for this endpoint type.
     */
    private function getDefaultBinding($endpointType)
    {
        assert('is_string($endpointType)');

        $set = $this->getString('metadata-set');
        switch ($set.':'.$endpointType) {
            case 'saml20-idp-remote:SingleSignOnService':
            case 'saml20-idp-remote:SingleLogoutService':
            case 'saml20-sp-remote:SingleLogoutService':
                return SAML2_Const::BINDING_HTTP_REDIRECT;
            case 'saml20-sp-remote:AssertionConsumerService':
                return SAML2_Const::BINDING_HTTP_POST;
            case 'saml20-idp-remote:ArtifactResolutionService':
                return SAML2_Const::BINDING_SOAP;
            case 'shib13-idp-remote:SingleSignOnService':
                return 'urn:mace:shibboleth:1.0:profiles:AuthnRequest';
            case 'shib13-sp-remote:AssertionConsumerService':
                return 'urn:oasis:names:tc:SAML:1.0:profiles:browser-post';
            default:
                throw new Exception('Missing default binding for '.$endpointType.' in '.$set);
        }
    }


    /**
     * Helper function for dealing with metadata endpoints.
     *
     * @param string $endpointType The endpoint type.
     *
     * @return array Array of endpoints of the given type.
     *
     * @throws Exception If any element of the configuration options for this endpoint type is incorrect.
     */
    public function getEndpoints($endpointType)
    {
        assert('is_string($endpointType)');

        $loc = $this->location.'['.var_export($endpointType, true).']:';

        if (!array_key_exists($endpointType, $this->configuration)) {
            // no endpoints of the given type
            return array();
        }


        $eps = $this->configuration[$endpointType];
        if (is_string($eps)) {
            // for backwards-compatibility
            $eps = array($eps);
        } elseif (!is_array($eps)) {
            throw new Exception($loc.': Expected array or string.');
        }


        foreach ($eps as $i => &$ep) {
            $iloc = $loc.'['.var_export($i, true).']';

            if (is_string($ep)) {
                // for backwards-compatibility
                $ep = array(
                    'Location' => $ep,
                    'Binding'  => $this->getDefaultBinding($endpointType),
                );
                $responseLocation = $this->getString($endpointType.'Response', null);
                if ($responseLocation !== null) {
                    $ep['ResponseLocation'] = $responseLocation;
                }
            } elseif (!is_array($ep)) {
                throw new Exception($iloc.': Expected a string or an array.');
            }

            if (!array_key_exists('Location', $ep)) {
                throw new Exception($iloc.': Missing Location.');
            }
            if (!is_string($ep['Location'])) {
                throw new Exception($iloc.': Location must be a string.');
            }

            if (!array_key_exists('Binding', $ep)) {
                throw new Exception($iloc.': Missing Binding.');
            }
            if (!is_string($ep['Binding'])) {
                throw new Exception($iloc.': Binding must be a string.');
            }

            if (array_key_exists('ResponseLocation', $ep)) {
                if (!is_string($ep['ResponseLocation'])) {
                    throw new Exception($iloc.': ResponseLocation must be a string.');
                }
            }

            if (array_key_exists('index', $ep)) {
                if (!is_int($ep['index'])) {
                    throw new Exception($iloc.': index must be an integer.');
                }
            }
        }

        return $eps;
    }


    /**
     * Find an endpoint of the given type, using a list of supported bindings as a way to prioritize.
     *
     * @param string $endpointType The endpoint type.
     * @param array  $bindings Sorted array of acceptable bindings.
     * @param mixed  $default The default value to return if no matching endpoint is found. If no default is provided,
     *     an exception will be thrown.
     *
     * @return array|null The default endpoint, or null if no acceptable endpoints are used.
     *
     * @throws Exception If no supported endpoint is found.
     */
    public function getEndpointPrioritizedByBinding($endpointType, array $bindings, $default = self::REQUIRED_OPTION)
    {
        assert('is_string($endpointType)');

        $endpoints = $this->getEndpoints($endpointType);

        foreach ($bindings as $binding) {
            foreach ($endpoints as $ep) {
                if ($ep['Binding'] === $binding) {
                    return $ep;
                }
            }
        }

        if ($default === self::REQUIRED_OPTION) {
            $loc = $this->location.'['.var_export($endpointType, true).']:';
            throw new Exception($loc.'Could not find a supported '.$endpointType.' endpoint.');
        }

        return $default;
    }


    /**
     * Find the default endpoint of the given type.
     *
     * @param string $endpointType The endpoint type.
     * @param array  $bindings Array with acceptable bindings. Can be null if any binding is allowed.
     * @param mixed  $default The default value to return if no matching endpoint is found. If no default is provided,
     *     an exception will be thrown.
     *
     * @return array|null The default endpoint, or null if no acceptable endpoints are used.
     *
     * @throws Exception If no supported endpoint is found.
     */
    public function getDefaultEndpoint($endpointType, array $bindings = null, $default = self::REQUIRED_OPTION)
    {
        assert('is_string($endpointType)');

        $endpoints = $this->getEndpoints($endpointType);

        $defaultEndpoint = \SimpleSAML\Utils\Config\Metadata::getDefaultEndpoint($endpoints, $bindings);
        if ($defaultEndpoint !== null) {
            return $defaultEndpoint;
        }

        if ($default === self::REQUIRED_OPTION) {
            $loc = $this->location.'['.var_export($endpointType, true).']:';
            throw new Exception($loc.'Could not find a supported '.$endpointType.' endpoint.');
        }

        return $default;
    }


    /**
     * Retrieve a string which may be localized into many languages.
     *
     * The default language returned is always 'en'.
     *
     * @param string $name The name of the option.
     * @param mixed  $default The default value. If no default is given, and the option isn't found, an exception will
     *     be thrown.
     *
     * @return array Associative array with language => string pairs.
     *
     * @throws Exception If the translation is not an array or a string, or its index or value are not strings.
     */
    public function getLocalizedString($name, $default = self::REQUIRED_OPTION)
    {
        assert('is_string($name)');

        $ret = $this->getValue($name, $default);
        if ($ret === $default) {
            // the option wasn't found, or it matches the default value. In any case, return this value
            return $ret;
        }

        $loc = $this->location.'['.var_export($name, true).']';

        if (is_string($ret)) {
            $ret = array('en' => $ret,);
        }

        if (!is_array($ret)) {
            throw new Exception($loc.': Must be an array or a string.');
        }

        foreach ($ret as $k => $v) {
            if (!is_string($k)) {
                throw new Exception($loc.': Invalid language code: '.var_export($k, true));
            }
            if (!is_string($v)) {
                throw new Exception($loc.'['.var_export($v, true).']: Must be a string.');
            }
        }

        return $ret;
    }


    /**
     * Get public key from metadata.
     *
     * @param string|null $use The purpose this key can be used for. (encryption or signing).
     * @param bool $required Whether the public key is required. If this is true, a
     *                       missing key will cause an exception. Default is false.
     * @param string $prefix The prefix which should be used when reading from the metadata
     *                       array. Defaults to ''.
     *
     * @return array|null Public key data, or null if no public key or was found.
     *
     * @throws Exception If the certificate or public key cannot be loaded from a file.
     * @throws SimpleSAML_Error_Exception If the file does not contain a valid PEM-encoded certificate, or there is no
     * certificate in the metadata.
     */
    public function getPublicKeys($use = null, $required = false, $prefix = '')
    {
        assert('is_bool($required)');
        assert('is_string($prefix)');

        if ($this->hasValue($prefix.'keys')) {
            $ret = array();
            foreach ($this->getArray($prefix.'keys') as $key) {
                if ($use !== null && isset($key[$use]) && !$key[$use]) {
                    continue;
                }
                if (isset($key['X509Certificate'])) {
                    /* Strip whitespace from key. */
                    $key['X509Certificate'] = preg_replace('/\s+/', '', $key['X509Certificate']);
                }
                $ret[] = $key;
            }
            if (!empty($ret)) {
                return $ret;
            }
        } elseif ($this->hasValue($prefix.'certData')) {
            $certData = $this->getString($prefix.'certData');
            $certData = preg_replace('/\s+/', '', $certData);
            return array(
                array(
                    'encryption'      => true,
                    'signing'         => true,
                    'type'            => 'X509Certificate',
                    'X509Certificate' => $certData,
                ),
            );
        } elseif ($this->hasValue($prefix.'certificate')) {
            $file = $this->getString($prefix.'certificate');
            $file = \SimpleSAML\Utils\Config::getCertPath($file);
            $data = @file_get_contents($file);

            if ($data === false) {
                throw new Exception($this->location.': Unable to load certificate/public key from file "'.$file.'".');
            }

            // extract certificate data (if this is a certificate)
            $pattern = '/^-----BEGIN CERTIFICATE-----([^-]*)^-----END CERTIFICATE-----/m';
            if (!preg_match($pattern, $data, $matches)) {
                throw new SimpleSAML_Error_Exception(
                    $this->location.': Could not find PEM encoded certificate in "'.$file.'".'
                );
            }
            $certData = preg_replace('/\s+/', '', $matches[1]);

            return array(
                array(
                    'encryption'      => true,
                    'signing'         => true,
                    'type'            => 'X509Certificate',
                    'X509Certificate' => $certData,
                ),
            );
        }

        if ($required) {
            throw new SimpleSAML_Error_Exception($this->location.': Missing certificate in metadata.');
        } else {
            return null;
        }
    }
=======
class SimpleSAML_Configuration {

	/**
	 * A default value which means that the given option is required.
	 */
	const REQUIRED_OPTION = '___REQUIRED_OPTION___';


	/**
	 * Associative array with mappings from instance-names to configuration objects.
	 */
	private static $instance = array();


	/**
	 * Configration directories.
	 *
	 * This associative array contains the mappings from configuration sets to
	 * configuration directories.
	 */
	private static $configDirs = array();


	/**
	 * Cache of loaded configuration files.
	 *
	 * The index in the array is the full path to the file.
	 */
	private static $loadedConfigs = array();


	/**
	 * The configuration array.
	 */
	private $configuration;


	/**
	 * The location which will be given when an error occurs.
	 */
	private $location;


	/**
	 * The file this configuration was loaded from.
	 */
	private $filename = NULL;



	/**
	 * Initializes a configuration from the given array.
	 *
	 * @param array $config  The configuration array.
	 * @param string $location  The location which will be given when an error occurs.
	 */
	public function __construct($config, $location) {
		assert('is_array($config)');
		assert('is_string($location)');

		$this->configuration = $config;
		$this->location = $location;
	}


	/**
	 * Load the given configuration file.
	 *
	 * @param string $filename  The full path of the configuration file.
	 * @param bool @required  Whether the file is required.
	 * @return SimpleSAML_Configuration  The configuration file. An exception will be thrown if the
	 *                                   configuration file is missing.
	 */
	private static function loadFromFile($filename, $required) {
		assert('is_string($filename)');
		assert('is_bool($required)');

		if (array_key_exists($filename, self::$loadedConfigs)) {
			return self::$loadedConfigs[$filename];
		}

		if (file_exists($filename)) {
			$config = 'UNINITIALIZED';

			/* The file initializes a variable named '$config'. */
			require($filename);

			/* Check that $config is initialized to an array. */
			if (!is_array($config)) {
				throw new Exception('Invalid configuration file: ' . $filename);
			}

		} elseif ($required) {
			/* File does not exist, but is required. */
			throw new Exception('Missing configuration file: ' . $filename);

		} else {
			/* File does not exist, but is optional. */
			$config = array();
		}

		$cfg = new SimpleSAML_Configuration($config, $filename);
		$cfg->filename = $filename;

		self::$loadedConfigs[$filename] = $cfg;

		return $cfg;
	}


	/**
	 * Set the directory for configuration files for the given configuration set.
	 *
	 * @param string $path  The directory which contains the configuration files.
	 * @param string $configSet  The configuration set. Defaults to 'simplesaml'.
	 */
	public static function setConfigDir($path, $configSet = 'simplesaml') {
		assert('is_string($path)');
		assert('is_string($configSet)');

		self::$configDirs[$configSet] = $path;
	}


	/**
	 * Load a configuration file from a configuration set.
	 *
	 * @param string $filename  The name of the configuration file.
	 * @param string $configSet  The configuration set. Optional, defaults to 'simplesaml'.
	 */
	public static function getConfig($filename = 'config.php', $configSet = 'simplesaml') {
		assert('is_string($filename)');
		assert('is_string($configSet)');

		if (!array_key_exists($configSet, self::$configDirs)) {
			if ($configSet !== 'simplesaml') {
				throw new Exception('Configuration set \'' . $configSet . '\' not initialized.');
			} else {
				self::$configDirs['simplesaml'] = SimpleSAML\Utils\Config::getConfigDir();
			}
		}

		$dir = self::$configDirs[$configSet];
		$filePath = $dir . '/' . $filename;
		return self::loadFromFile($filePath, TRUE);
	}


	/**
	 * Load a configuration file from a configuration set.
	 *
	 * This function will return a configuration object even if the file does not exist.
	 *
	 * @param string $filename  The name of the configuration file.
	 * @param string $configSet  The configuration set. Optional, defaults to 'simplesaml'.
	 * @return SimpleSAML_Configuration  A configuration object.
	 */
	public static function getOptionalConfig($filename = 'config.php', $configSet = 'simplesaml') {
		assert('is_string($filename)');
		assert('is_string($configSet)');

		if (!array_key_exists($configSet, self::$configDirs)) {
			if ($configSet !== 'simplesaml') {
				throw new Exception('Configuration set \'' . $configSet . '\' not initialized.');
			} else {
				self::$configDirs['simplesaml'] = SimpleSAML\Utils\Config::getConfigDir();
			}
		}

		$dir = self::$configDirs[$configSet];
		$filePath = $dir . '/' . $filename;
		return self::loadFromFile($filePath, FALSE);
	}


	/**
	 * Loads a configuration from the given array.
	 *
	 * @param array $config  The configuration array.
	 * @param string $location  The location which will be given when an error occurs. Optional.
	 * @return SimpleSAML_Configuration  The configuration object.
	 */
	public static function loadFromArray($config, $location = '[ARRAY]') {
		assert('is_array($config)');
		assert('is_string($location)');

		return new SimpleSAML_Configuration($config, $location);
	}


	/**
	 * Get a configuration file by its instance name.
	 *
	 * This function retrieves a configuration file by its instance name. The instance
	 * name is initialized by the init function, or by copyFromBase function.
	 *
	 * If no configuration file with the given instance name is found, an exception will
	 * be thrown.
	 *
	 * @param string $instancename  The instance name of the configuration file. Depreceated.
	 * @return SimpleSAML_Configuration  The configuration object.
	 */
	public static function getInstance($instancename = 'simplesaml') {
		assert('is_string($instancename)');

		if ($instancename === 'simplesaml') {
			return self::getConfig();
		}

		if (!array_key_exists($instancename, self::$instance)) 
			throw new Exception('Configuration with name ' . $instancename . ' is not initialized.');
		return self::$instance[$instancename];
	}


	/**
	 * Initialize a instance name with the given configuration file.
	 *
	 * @see setConfigDir()
	 * @depreceated  This function is superseeded by the setConfigDir function.
	 */
	public static function init($path, $instancename = 'simplesaml', $configfilename = 'config.php') {
		assert('is_string($path)');
		assert('is_string($instancename)');
		assert('is_string($configfilename)');

		if ($instancename === 'simplesaml') {
			/* For backwards compatibility. */
			self::setConfigDir($path, 'simplesaml');
		}

		/* Check if we already have loaded the given config - return the existing instance if we have. */
		if(array_key_exists($instancename, self::$instance)) {
			return self::$instance[$instancename];
		}

		self::$instance[$instancename] = self::loadFromFile($path . '/' . $configfilename, TRUE);
	}


	/**
	 * Load a configuration file which is located in the same directory as this configuration file.
	 *
	 * @see getConfig()
	 * @depreceated  This function is superseeded by the getConfig() function.
	 */
	public function copyFromBase($instancename, $filename) {
		assert('is_string($instancename)');
		assert('is_string($filename)');
		assert('$this->filename !== NULL');

		/* Check if we already have loaded the given config - return the existing instance if we have. */
		if(array_key_exists($instancename, self::$instance)) {
			return self::$instance[$instancename];
		}

		$dir = dirname($this->filename);

		self::$instance[$instancename] = self::loadFromFile($dir . '/' . $filename, TRUE);
		return self::$instance[$instancename];
	}


	/**
	 * Retrieve the current version of simpleSAMLphp.
	 *
	 * @return string
	 */
	public function getVersion() {
		return 'trunk';
	}


	/** 
	 * Retrieve a configuration option set in config.php.
	 *
	 * @param $name  Name of the configuration option.
	 * @param $default  Default value of the configuration option. This parameter will default to NULL if not
	 *                  specified. This can be set to SimpleSAML_Configuration::REQUIRED_OPTION, which will
	 *                  cause an exception to be thrown if the option isn't found.
	 * @return  The configuration option with name $name, or $default if the option was not found.
	 */
	public function getValue($name, $default = NULL) {

		/* Return the default value if the option is unset. */
		if (!array_key_exists($name, $this->configuration)) {
			if($default === self::REQUIRED_OPTION) {
				throw new Exception($this->location . ': Could not retrieve the required option ' .
					var_export($name, TRUE));
			}
			return $default;
		}

		return $this->configuration[$name];
	}
	
	
	/**
	 * Check whether an key in the configuration exists...
	 */
	public function hasValue($name) {
		return array_key_exists($name, $this->configuration);
	}
	/**
	 * Check whether an key in the configuration exists...
	 */
	public function hasValueOneOf($names) {
		foreach($names AS $name) if ($this->hasValue($name)) return TRUE;
		return FALSE;
	}

	/**
	 * Retrieve the absolute path of the simpleSAMLphp installation,
	 * relative to the root of the website.
	 *
	 * For example: simplesaml/
	 *
	 * The path will always end with a '/' and never have a leading slash.
	 *
	 * @return string  The absolute path relative to the root of the website.
	 */
	public function getBaseURL() {
		$baseURL = $this->getString('baseurlpath', 'simplesaml/');
		
		if (preg_match('/^\*(.*)$/D', $baseURL, $matches)) {
			/* deprecated behaviour, will be removed in the future */
			return \SimpleSAML\Utils\HTTP::getFirstPathElement(false) . $matches[1];
		}

		if (preg_match('#^https?://[^/]*/(.*)$#', $baseURL, $matches)) {
			/* we have a full url, we need to strip the path */
			return $matches[1];
		} elseif ($baseURL === '' || $baseURL === '/') {
			/* Root directory of site. */
			return '';
		} elseif (preg_match('#^/?([^/]?.*/)#D', $baseURL, $matches)) {
			/* local path only */
			return $matches[1];
		} else {
			/* invalid format */
			throw new SimpleSAML_Error_Exception('Incorrect format for option \'baseurlpath\'. Value is: "'.
				$this->getString('baseurlpath', 'simplesaml/') . '". Valid format is in the form'.
				' [(http|https)://(hostname|fqdn)[:port]]/[path/to/simplesaml/].');
		}
	}


	/**
	 * This function resolves a path which may be relative to the
	 * simpleSAMLphp base directory.
	 *
	 * The path will never end with a '/'.
	 *
	 * @param $path  The path we should resolve. This option may be NULL.
	 * @return $path if $path is an absolute path, or $path prepended with
	 *         the base directory of this simpleSAMLphp installation. We
	 *         will return NULL if $path is NULL.
	 */
	public function resolvePath($path) {
		if($path === NULL) {
			return NULL;
		}

		assert('is_string($path)');

		/* Prepend path with basedir if it doesn't start with a slash or a Windows
		 * drive letter (e.g. "C:\"). We assume getBaseDir ends with a slash.
		 */
		if ($path[0] !== '/' &&
		    !(preg_match('@^[a-z]:[\\\\/]@i', $path, $matches) && is_dir($matches[0])))
			$path = $this->getBaseDir() . $path;

		/* Remove trailing slashes. */
		while (substr($path, -1) === '/') {
			$path = substr($path, 0, -1);
		}

		return $path;
	}


	/**
	 * Retrieve a path configuration option set in config.php.
	 * The function will always return an absolute path unless the
	 * option is not set. It will then return the default value.
	 *
	 * It checks if the value starts with a slash, and prefixes it
	 * with the value from getBaseDir if it doesn't.
	 *
	 * @param $name Name of the configuration option.
	 * @param $default Default value of the configuration option. 
	 * 		This parameter will default to NULL if not specified.
	 * @return The path configuration option with name $name, or $default if
	 *  the option was not found.
	 */
	public function getPathValue($name, $default = NULL) {

		/* Return the default value if the option is unset. */
		if (!array_key_exists($name, $this->configuration)) {
			$path = $default;
		} else {
			$path = $this->configuration[$name];
		}

		if ($path === NULL) {
			return NULL;
		}

		return $this->resolvePath($path) . '/';
	}


	/** 
	 * Retrieve the base directory for this simpleSAMLphp installation.
	 * This function first checks the 'basedir' configuration option. If
	 * this option is undefined or NULL, then we fall back to looking at
	 * the current filename.
	 *
	 * @return The absolute path to the base directory for this simpleSAMLphp
	 *  installation. This path will always end with a slash.
	 */
	public function getBaseDir() {
		/* Check if a directory is configured in the configuration
		 * file.
		 */
		$dir = $this->getString('basedir', NULL);
		if($dir !== NULL) {
			/* Add trailing slash if it is missing. */
			if(substr($dir, -1) !== '/') {
				$dir .= '/';
			}

			return $dir;
		}

		/* The directory wasn't set in the configuration file. Our
		 * path is <base directory>/lib/SimpleSAML/Configuration.php
		 */

		$dir = __FILE__;
		assert('basename($dir) === "Configuration.php"');

		$dir = dirname($dir);
		assert('basename($dir) === "SimpleSAML"');

		$dir = dirname($dir);
		assert('basename($dir) === "lib"');

		$dir = dirname($dir);

		/* Add trailing slash. */
		$dir .= '/';

		return $dir;
	}


	/**
	 * This function retrieves a boolean configuration option.
	 *
	 * An exception will be thrown if this option isn't a boolean, or if this option isn't found, and no
	 * default value is given.
	 *
	 * @param $name  The name of the option.
	 * @param $default  A default value which will be returned if the option isn't found. The option will be
	 *                  required if this parameter isn't given. The default value can be any value, including
	 *                  NULL.
	 * @return  The option with the given name, or $default if the option isn't found and $default is specified.
	 */
	public function getBoolean($name, $default = self::REQUIRED_OPTION) {
		assert('is_string($name)');

		$ret = $this->getValue($name, $default);

		if($ret === $default) {
			/* The option wasn't found, or it matches the default value. In any case, return
			 * this value.
			 */
			return $ret;
		}

		if(!is_bool($ret)) {
			throw new Exception($this->location . ': The option ' . var_export($name, TRUE) .
				' is not a valid boolean value.');
		}

		return $ret;
	}


	/**
	 * This function retrieves a string configuration option.
	 *
	 * An exception will be thrown if this option isn't a string, or if this option isn't found, and no
	 * default value is given.
	 *
	 * @param $name  The name of the option.
	 * @param $default  A default value which will be returned if the option isn't found. The option will be
	 *                  required if this parameter isn't given. The default value can be any value, including
	 *                  NULL.
	 * @return  The option with the given name, or $default if the option isn't found and $default is specified.
	 */
	public function getString($name, $default = self::REQUIRED_OPTION) {
		assert('is_string($name)');

		$ret = $this->getValue($name, $default);

		if($ret === $default) {
			/* The option wasn't found, or it matches the default value. In any case, return
			 * this value.
			 */
			return $ret;
		}

		if(!is_string($ret)) {
			throw new Exception($this->location . ': The option ' . var_export($name, TRUE) .
				' is not a valid string value.');
		}

		return $ret;
	}


	/**
	 * This function retrieves an integer configuration option.
	 *
	 * An exception will be thrown if this option isn't an integer, or if this option isn't found, and no
	 * default value is given.
	 *
	 * @param $name  The name of the option.
	 * @param $default  A default value which will be returned if the option isn't found. The option will be
	 *                  required if this parameter isn't given. The default value can be any value, including
	 *                  NULL.
	 * @return  The option with the given name, or $default if the option isn't found and $default is specified.
	 */
	public function getInteger($name, $default = self::REQUIRED_OPTION) {
		assert('is_string($name)');

		$ret = $this->getValue($name, $default);

		if($ret === $default) {
			/* The option wasn't found, or it matches the default value. In any case, return
			 * this value.
			 */
			return $ret;
		}

		if(!is_int($ret)) {
			throw new Exception($this->location . ': The option ' . var_export($name, TRUE) .
				' is not a valid integer value.');
		}

		return $ret;
	}


	/**
	 * This function retrieves an integer configuration option where the value must be in the specified range.
	 *
	 * An exception will be thrown if:
	 * - the option isn't an integer
	 * - the option isn't found, and no default value is given
	 * - the value is outside of the allowed range
	 *
	 * @param $name  The name of the option.
	 * @param $minimum  The smallest value which is allowed.
	 * @param $maximum  The largest value which is allowed.
	 * @param $default  A default value which will be returned if the option isn't found. The option will be
	 *                  required if this parameter isn't given. The default value can be any value, including
	 *                  NULL.
	 * @return  The option with the given name, or $default if the option isn't found and $default is specified.
	 */
	public function getIntegerRange($name, $minimum, $maximum, $default = self::REQUIRED_OPTION) {
		assert('is_string($name)');
		assert('is_int($minimum)');
		assert('is_int($maximum)');

		$ret = $this->getInteger($name, $default);

		if($ret === $default) {
			/* The option wasn't found, or it matches the default value. In any case, return
			 * this value.
			 */
			return $ret;
		}

		if ($ret < $minimum || $ret > $maximum) {
			throw new Exception($this->location . ': Value of option ' . var_export($name, TRUE) .
				' is out of range. Value is ' . $ret . ', allowed range is ['
				. $minimum . ' - ' . $maximum . ']');
		}

		return $ret;
	}


	/**
	 * Retrieve a configuration option with one of the given values.
	 *
	 * This will check that the configuration option matches one of the given values. The match will use
	 * strict comparison. An exception will be thrown if it does not match.
	 *
	 * The option can be mandatory or optional. If no default value is given, it will be considered to be
	 * mandatory, and an exception will be thrown if it isn't provided. If a default value is given, it
	 * is considered to be optional, and the default value is returned. The default value is automatically
	 * included in the list of allowed values.
	 *
	 * @param $name  The name of the option.
	 * @param $allowedValues  The values the option is allowed to take, as an array.
	 * @param $default  The default value which will be returned if the option isn't found. If this parameter
	 *                  isn't given, the option will be considered to be mandatory. The default value can be
	 *                  any value, including NULL.
	 * @return  The option with the given name, or $default if the option isn't found adn $default is given.
	 */
	public function getValueValidate($name, $allowedValues, $default = self::REQUIRED_OPTION) {
		assert('is_string($name)');
		assert('is_array($allowedValues)');

		$ret = $this->getValue($name, $default);
		if($ret === $default) {
			/* The option wasn't found, or it matches the default value. In any case, return
			 * this value.
			 */
			return $ret;
		}

		if(!in_array($ret, $allowedValues, TRUE)) {
			$strValues = array();
			foreach($allowedValues as $av) {
				$strValues[] = var_export($av, TRUE);
			}
			$strValues = implode(', ', $strValues);

			throw new Exception($this->location . ': Invalid value given for the option ' .
				var_export($name, TRUE) . '. It should have one of the following values: ' .
				$strValues . '; but it had the following value: ' . var_export($ret, TRUE));
		}

		return $ret;
	}


	/**
	 * This function retrieves an array configuration option.
	 *
	 * An exception will be thrown if this option isn't an array, or if this option isn't found, and no
	 * default value is given.
	 *
	 * @param string $name  The name of the option.
	 * @param mixed$default  A default value which will be returned if the option isn't found. The option will be
	 *                       required if this parameter isn't given. The default value can be any value, including
	 *                       NULL.
	 * @return mixed  The option with the given name, or $default if the option isn't found and $default is specified.
	 */
	public function getArray($name, $default = self::REQUIRED_OPTION) {
		assert('is_string($name)');

		$ret = $this->getValue($name, $default);

		if ($ret === $default) {
			/* The option wasn't found, or it matches the default value. In any case, return
			 * this value.
			 */
			return $ret;
		}

		if (!is_array($ret)) {
			throw new Exception($this->location . ': The option ' . var_export($name, TRUE) .
				' is not an array.');
		}

		return $ret;
	}


	/**
	 * This function retrieves an array configuration option.
	 *
	 * If the configuration option isn't an array, it will be converted to an array.
	 *
	 * @param string $name  The name of the option.
	 * @param mixed $default  A default value which will be returned if the option isn't found. The option will be
	 *                       required if this parameter isn't given. The default value can be any value, including
	 *                       NULL.
	 * @return array  The option with the given name, or $default if the option isn't found and $default is specified.
	 */
	public function getArrayize($name, $default = self::REQUIRED_OPTION) {
		assert('is_string($name)');

		$ret = $this->getValue($name, $default);

		if ($ret === $default) {
			/* The option wasn't found, or it matches the default value. In any case, return
			 * this value.
			 */
			return $ret;
		}

		if (!is_array($ret)) {
			$ret = array($ret);
		}

		return $ret;
	}


	/**
	 * This function retrieves a configuration option with a string or an array of strings.
	 *
	 * If the configuration option is a string, it will be converted to an array with a single string
	 *
	 * @param string $name  The name of the option.
	 * @param mixed $default  A default value which will be returned if the option isn't found. The option will be
	 *                       required if this parameter isn't given. The default value can be any value, including
	 *                       NULL.
	 * @return array  The option with the given name, or $default if the option isn't found and $default is specified.
	 */
	public function getArrayizeString($name, $default = self::REQUIRED_OPTION) {
		assert('is_string($name)');

		$ret = $this->getArrayize($name, $default);

		if ($ret === $default) {
			/* The option wasn't found, or it matches the default value. In any case, return
			 * this value.
			 */
			return $ret;
		}

		foreach ($ret as $value) {
			if (!is_string($value)) {
				throw new Exception($this->location . ': The option ' . var_export($name, TRUE) .
					' must be a string or an array of strings.');
			}
		}

		return $ret;
	}


	/**
	 * Retrieve an array as a SimpleSAML_Configuration object.
	 *
	 * This function will load the value of an option into a SimpleSAML_Configuration
	 * object. The option must contain an array.
	 *
	 * An exception will be thrown if this option isn't an array, or if this option
	 * isn't found, and no default value is given.
	 *
	 * @param string $name  The name of the option.
	 * @param mixed $default  A default value which will be returned if the option isn't found. The option will be
	 *                        required if this parameter isn't given. The default value can be any value, including
	 *                        NULL.
	 * @return mixed  The option with the given name, or $default if the option isn't found and $default is specified.
	 */
	public function getConfigItem($name, $default = self::REQUIRED_OPTION) {
		assert('is_string($name)');

		$ret = $this->getValue($name, $default);

		if ($ret === $default) {
			/* The option wasn't found, or it matches the default value. In any case, return
			 * this value.
			 */
			return $ret;
		}

		if (!is_array($ret)) {
			throw new Exception($this->location . ': The option ' . var_export($name, TRUE) .
				' is not an array.');
		}

		return self::loadFromArray($ret, $this->location . '[' . var_export($name, TRUE) . ']');
	}


	/**
	 * Retrieve an array of arrays as an array of SimpleSAML_Configuration objects.
	 *
	 * This function will retrieve an option containing an array of arrays, and create an
	 * array of SimpleSAML_Configuration objects from that array. The indexes in the new
	 * array will be the same as the original indexes, but the values will be
	 * SimpleSAML_Configuration objects.
	 *
	 * An exception will be thrown if this option isn't an array of arrays, or if this option
	 * isn't found, and no default value is given.
	 *
	 * @param string $name  The name of the option.
	 * @param string $location  Name of the items in the array.
	 * @param mixed $default  A default value which will be returned if the option isn't found. The option will be
	 *                        required if this parameter isn't given. The default value can be any value, including
	 *                        NULL.
	 * @return mixed  The option with the given name, or $default if the option isn't found and $default is specified.
	 */
	public function getConfigList($name, $default = self::REQUIRED_OPTION) {
		assert('is_string($name)');

		$ret = $this->getValue($name, $default);

		if ($ret === $default) {
			/* The option wasn't found, or it matches the default value. In any case, return
			 * this value.
			 */
			return $ret;
		}

		if (!is_array($ret)) {
			throw new Exception($this->location . ': The option ' . var_export($name, TRUE) .
				' is not an array.');
		}

		$out = array();
		foreach ($ret as $index => $config) {
			$newLoc = $this->location . '[' . var_export($name, TRUE) . '][' .
				var_export($index, TRUE) . ']';
			if (!is_array($config)) {
				throw new Exception($newLoc . ': The value of this element was expected to be an array.');
			}
			$out[$index] = self::loadFromArray($config, $newLoc);
		}

		return $out;
	}


	/**
	 * Retrieve list of options.
	 *
	 * This function returns the name of all options which are defined in this
	 * configuration file, as an array of strings.
	 *
	 * @return array  Name of all options defined in this configuration file.
	 */
	public function getOptions() {

		return array_keys($this->configuration);
	}


	/**
	 * Convert this configuration object back to an array.
	 *
	 * @return array  An associative array with all configuration options and values.
	 */
	public function toArray() {

		return $this->configuration;
	}


	/**
	 * Retrieve the default binding for the given endpoint type.
	 *
	 * This function combines the current metadata type (saml 2 / saml 1.1)
	 * with the endpoint type to determine which binding is the default.
	 *
	 * @param string $endpointType  The endpoint type.
	 * @return string  The default binding.
	 */
	private function getDefaultBinding($endpointType) {
		assert('is_string($endpointType)');

		$set = $this->getString('metadata-set');
		switch ($set.':'.$endpointType) {
		case 'saml20-idp-remote:SingleSignOnService':
		case 'saml20-idp-remote:SingleLogoutService':
		case 'saml20-sp-remote:SingleLogoutService':
			return SAML2_Const::BINDING_HTTP_REDIRECT;
		case 'saml20-sp-remote:AssertionConsumerService':
			return SAML2_Const::BINDING_HTTP_POST;
		case 'saml20-idp-remote:ArtifactResolutionService':
			return SAML2_Const::BINDING_SOAP;
		case 'shib13-idp-remote:SingleSignOnService':
			return 'urn:mace:shibboleth:1.0:profiles:AuthnRequest';
		case 'shib13-sp-remote:AssertionConsumerService':
			return 'urn:oasis:names:tc:SAML:1.0:profiles:browser-post';
		default:
			throw new Exception('Missing default binding for ' . $endpointType . ' in ' . $set);
		}
	}


	/**
	 * Helper function for dealing with metadata endpoints.
	 *
	 * @param string $endpointType  The endpoint type.
	 * @return array  Array of endpoints of the given type.
	 */
	public function getEndpoints($endpointType) {
		assert('is_string($endpointType)');

		$loc = $this->location . '[' . var_export($endpointType, TRUE) . ']:';

		if (!array_key_exists($endpointType, $this->configuration)) {
			/* No endpoints of the given type. */
			return array();
		}


		$eps = $this->configuration[$endpointType];
		if (is_string($eps)) {
			/* For backwards-compatibility. */
			$eps = array($eps);
		} elseif (!is_array($eps)) {
			throw new Exception($loc . ': Expected array or string.');
		}


		foreach ($eps as $i => &$ep) {
			$iloc = $loc . '[' . var_export($i, TRUE) . ']';

			if (is_string($ep)) {
				/* For backwards-compatibility. */
				$ep = array(
					'Location' => $ep,
					'Binding' => $this->getDefaultBinding($endpointType),
				);
				$responseLocation = $this->getString($endpointType . 'Response', NULL);
				if ($responseLocation !== NULL) {
					$ep['ResponseLocation'] = $responseLocation;
				}
			} elseif (!is_array($ep)) {
				throw new Exception($iloc . ': Expected a string or an array.');
			}

			if (!array_key_exists('Location', $ep)) {
				throw new Exception($iloc . ': Missing Location.');
			}
			if (!is_string($ep['Location'])) {
				throw new Exception($iloc . ': Location must be a string.');
			}

			if (!array_key_exists('Binding', $ep)) {
				throw new Exception($iloc . ': Missing Binding.');
			}
			if (!is_string($ep['Binding'])) {
				throw new Exception($iloc . ': Binding must be a string.');
			}

			if (array_key_exists('ResponseLocation', $ep)) {
				if (!is_string($ep['ResponseLocation'])) {
					throw new Exception($iloc . ': ResponseLocation must be a string.');
				}
			}

			if (array_key_exists('index', $ep)) {
				if (!is_int($ep['index'])) {
					throw new Exception($iloc . ': index must be an integer.');
				}
			}

		}

		return $eps;
	}


	/**
	 * Find an endpoint of the given type, using a list of supported bindings as a way to prioritize.
	 *
	 * @param string $endpointType  The endpoint type.
	 * @param array $bindings  Sorted array of acceptable bindings.
	 * @param mixed $default  The default value to return if no matching endpoint is found. If no default is provided, an exception will be thrown.
	 * @return  array|NULL  The default endpoint, or NULL if no acceptable endpoints are used.
	 */
	public function getEndpointPrioritizedByBinding($endpointType, array $bindings, $default = self::REQUIRED_OPTION) {
		assert('is_string($endpointType)');

		$endpoints = $this->getEndpoints($endpointType);

		foreach ($bindings as $binding) {
			foreach ($endpoints as $ep) {
				if ($ep['Binding'] === $binding) {
					return $ep;
				}
			}
		}

		if ($default === self::REQUIRED_OPTION) {
			$loc = $this->location . '[' . var_export($endpointType, TRUE) . ']:';
			throw new Exception($loc . 'Could not find a supported ' . $endpointType . ' endpoint.');
		}

		return $default;
	}


	/**
	 * Find the default endpoint of the given type.
	 *
	 * @param string $endpointType  The endpoint type.
	 * @param array $bindings  Array with acceptable bindings. Can be NULL if any binding is allowed.
	 * @param mixed $default  The default value to return if no matching endpoint is found. If no default is provided, an exception will be thrown.
	 * @return  array|NULL  The default endpoint, or NULL if no acceptable endpoints are used.
	 */
	public function getDefaultEndpoint($endpointType, array $bindings = NULL, $default = self::REQUIRED_OPTION) {
		assert('is_string($endpointType)');

		$endpoints = $this->getEndpoints($endpointType);

		$defaultEndpoint = \SimpleSAML\Utils\Config\Metadata::getDefaultEndpoint($endpoints, $bindings);
		if ($defaultEndpoint !== NULL) {
			return $defaultEndpoint;
		}

		if ($default === self::REQUIRED_OPTION) {
			$loc = $this->location . '[' . var_export($endpointType, TRUE) . ']:';
			throw new Exception($loc . 'Could not find a supported ' . $endpointType . ' endpoint.');
		}

		return $default;
	}


	/**
	 * Retrieve a string which may be localized into many languages.
	 *
	 * The default language returned is always 'en'.
	 * @param string $name  The name of the option.
	 * @param mixed $default  The default value. If no default is given, and the option isn't found, an exception will be thrown.
	 * @return array  Associative array with language=>string pairs.
	 */
	public function getLocalizedString($name, $default = self::REQUIRED_OPTION) {
		assert('is_string($name)');

		$ret = $this->getValue($name, $default);
		if($ret === $default) {
			/* The option wasn't found, or it matches the default value. In any case, return
			 * this value.
			 */
			return $ret;
		}

		$loc = $this->location . '[' . var_export($name, TRUE) . ']';

		if (is_string($ret)) {
			$ret = array('en' => $ret,);
		}

		if (!is_array($ret)) {
			throw new Exception($loc . ': Must be an array or a string.');
		}

		foreach ($ret as $k => $v) {
			if (!is_string($k)) {
				throw new Exception($loc . ': Invalid language code: ' . var_export($k, TRUE));
			}
			if (!is_string($v)) {
				throw new Exception($loc . '[' . var_export($v, TRUE) . ']: Must be a string.');
			}
		}

		return $ret;
	}

	/**
	 * Get public key from metadata.
	 *
	 * @param string|NULL $use  The purpose this key can be used for. (encryption or signing).
	 * @param bool $required  Whether the public key is required. If this is TRUE, a
	 *                        missing key will cause an exception. Default is FALSE.
	 * @param string $prefix  The prefix which should be used when reading from the metadata
	 *                        array. Defaults to ''.
	 * @return array|NULL  Public key data, or NULL if no public key or was found.
	 */
	public function getPublicKeys($use = NULL, $required = FALSE, $prefix = '') {
		assert('is_bool($required)');
		assert('is_string($prefix)');

		if ($this->hasValue($prefix . 'keys')) {
			$ret = array();
			foreach ($this->getArray($prefix . 'keys') as $key) {
				if ($use !== NULL && isset($key[$use]) && !$key[$use]) {
					continue;
				}
				if (isset($key['X509Certificate'])) {
					/* Strip whitespace from key. */
					$key['X509Certificate'] = preg_replace('/\s+/', '', $key['X509Certificate']);
				}
				$ret[] = $key;

			}
			if (!empty($ret)) {
				return $ret;
			}
		} elseif ($this->hasValue($prefix . 'certData')) {
			$certData = $this->getString($prefix . 'certData');
			$certData = preg_replace('/\s+/', '', $certData);
			return array(
				array(
					'encryption' => TRUE,
					'signing' => TRUE,
					'type' => 'X509Certificate',
					'X509Certificate' => $certData,
				),
			);
		} elseif ($this->hasValue($prefix . 'certificate')) {
			$file = $this->getString($prefix . 'certificate');
			$file = \SimpleSAML\Utils\Config::getCertPath($file);
			$data = @file_get_contents($file);

			if ($data === FALSE) {
				throw new Exception($this->location . ': Unable to load certificate/public key from file "' . $file . '".');
			}

			/* Extract certificate data (if this is a certificate). */
			$pattern = '/^-----BEGIN CERTIFICATE-----([^-]*)^-----END CERTIFICATE-----/m';
			if (!preg_match($pattern, $data, $matches)) {
				throw new SimpleSAML_Error_Exception($this->location . ': Could not find PEM encoded certificate in "' . $file . '".');
			}
			$certData = preg_replace('/\s+/', '', $matches[1]);

			return array(
				array(
					'encryption' => TRUE,
					'signing' => TRUE,
					'type' => 'X509Certificate',
					'X509Certificate' => $certData,
				),
			);
		}

		if ($required) {
			throw new SimpleSAML_Error_Exception($this->location . ': Missing certificate in metadata.');
		} else {
			return NULL;
		}
	}

>>>>>>> c3248ebf
}<|MERGE_RESOLUTION|>--- conflicted
+++ resolved
@@ -7,7 +7,6 @@
  * @author Andreas Aakre Solberg, UNINETT AS. <andreas.solberg@uninett.no>
  * @package SimpleSAMLphp
  */
-<<<<<<< HEAD
 class SimpleSAML_Configuration
 {
 
@@ -168,7 +167,7 @@
             if ($configSet !== 'simplesaml') {
                 throw new Exception('Configuration set \''.$configSet.'\' not initialized.');
             } else {
-                self::$configDirs['simplesaml'] = dirname(dirname(dirname(__FILE__))).'/config';
+                self::$configDirs['simplesaml'] = SimpleSAML\Utils\Config::getConfigDir();
             }
         }
 
@@ -198,7 +197,7 @@
             if ($configSet !== 'simplesaml') {
                 throw new Exception('Configuration set \''.$configSet.'\' not initialized.');
             } else {
-                self::$configDirs['simplesaml'] = dirname(dirname(dirname(__FILE__))).'/config';
+                self::$configDirs['simplesaml'] = SimpleSAML\Utils\Config::getConfigDir();
             }
         }
 
@@ -1270,1135 +1269,4 @@
             return null;
         }
     }
-=======
-class SimpleSAML_Configuration {
-
-	/**
-	 * A default value which means that the given option is required.
-	 */
-	const REQUIRED_OPTION = '___REQUIRED_OPTION___';
-
-
-	/**
-	 * Associative array with mappings from instance-names to configuration objects.
-	 */
-	private static $instance = array();
-
-
-	/**
-	 * Configration directories.
-	 *
-	 * This associative array contains the mappings from configuration sets to
-	 * configuration directories.
-	 */
-	private static $configDirs = array();
-
-
-	/**
-	 * Cache of loaded configuration files.
-	 *
-	 * The index in the array is the full path to the file.
-	 */
-	private static $loadedConfigs = array();
-
-
-	/**
-	 * The configuration array.
-	 */
-	private $configuration;
-
-
-	/**
-	 * The location which will be given when an error occurs.
-	 */
-	private $location;
-
-
-	/**
-	 * The file this configuration was loaded from.
-	 */
-	private $filename = NULL;
-
-
-
-	/**
-	 * Initializes a configuration from the given array.
-	 *
-	 * @param array $config  The configuration array.
-	 * @param string $location  The location which will be given when an error occurs.
-	 */
-	public function __construct($config, $location) {
-		assert('is_array($config)');
-		assert('is_string($location)');
-
-		$this->configuration = $config;
-		$this->location = $location;
-	}
-
-
-	/**
-	 * Load the given configuration file.
-	 *
-	 * @param string $filename  The full path of the configuration file.
-	 * @param bool @required  Whether the file is required.
-	 * @return SimpleSAML_Configuration  The configuration file. An exception will be thrown if the
-	 *                                   configuration file is missing.
-	 */
-	private static function loadFromFile($filename, $required) {
-		assert('is_string($filename)');
-		assert('is_bool($required)');
-
-		if (array_key_exists($filename, self::$loadedConfigs)) {
-			return self::$loadedConfigs[$filename];
-		}
-
-		if (file_exists($filename)) {
-			$config = 'UNINITIALIZED';
-
-			/* The file initializes a variable named '$config'. */
-			require($filename);
-
-			/* Check that $config is initialized to an array. */
-			if (!is_array($config)) {
-				throw new Exception('Invalid configuration file: ' . $filename);
-			}
-
-		} elseif ($required) {
-			/* File does not exist, but is required. */
-			throw new Exception('Missing configuration file: ' . $filename);
-
-		} else {
-			/* File does not exist, but is optional. */
-			$config = array();
-		}
-
-		$cfg = new SimpleSAML_Configuration($config, $filename);
-		$cfg->filename = $filename;
-
-		self::$loadedConfigs[$filename] = $cfg;
-
-		return $cfg;
-	}
-
-
-	/**
-	 * Set the directory for configuration files for the given configuration set.
-	 *
-	 * @param string $path  The directory which contains the configuration files.
-	 * @param string $configSet  The configuration set. Defaults to 'simplesaml'.
-	 */
-	public static function setConfigDir($path, $configSet = 'simplesaml') {
-		assert('is_string($path)');
-		assert('is_string($configSet)');
-
-		self::$configDirs[$configSet] = $path;
-	}
-
-
-	/**
-	 * Load a configuration file from a configuration set.
-	 *
-	 * @param string $filename  The name of the configuration file.
-	 * @param string $configSet  The configuration set. Optional, defaults to 'simplesaml'.
-	 */
-	public static function getConfig($filename = 'config.php', $configSet = 'simplesaml') {
-		assert('is_string($filename)');
-		assert('is_string($configSet)');
-
-		if (!array_key_exists($configSet, self::$configDirs)) {
-			if ($configSet !== 'simplesaml') {
-				throw new Exception('Configuration set \'' . $configSet . '\' not initialized.');
-			} else {
-				self::$configDirs['simplesaml'] = SimpleSAML\Utils\Config::getConfigDir();
-			}
-		}
-
-		$dir = self::$configDirs[$configSet];
-		$filePath = $dir . '/' . $filename;
-		return self::loadFromFile($filePath, TRUE);
-	}
-
-
-	/**
-	 * Load a configuration file from a configuration set.
-	 *
-	 * This function will return a configuration object even if the file does not exist.
-	 *
-	 * @param string $filename  The name of the configuration file.
-	 * @param string $configSet  The configuration set. Optional, defaults to 'simplesaml'.
-	 * @return SimpleSAML_Configuration  A configuration object.
-	 */
-	public static function getOptionalConfig($filename = 'config.php', $configSet = 'simplesaml') {
-		assert('is_string($filename)');
-		assert('is_string($configSet)');
-
-		if (!array_key_exists($configSet, self::$configDirs)) {
-			if ($configSet !== 'simplesaml') {
-				throw new Exception('Configuration set \'' . $configSet . '\' not initialized.');
-			} else {
-				self::$configDirs['simplesaml'] = SimpleSAML\Utils\Config::getConfigDir();
-			}
-		}
-
-		$dir = self::$configDirs[$configSet];
-		$filePath = $dir . '/' . $filename;
-		return self::loadFromFile($filePath, FALSE);
-	}
-
-
-	/**
-	 * Loads a configuration from the given array.
-	 *
-	 * @param array $config  The configuration array.
-	 * @param string $location  The location which will be given when an error occurs. Optional.
-	 * @return SimpleSAML_Configuration  The configuration object.
-	 */
-	public static function loadFromArray($config, $location = '[ARRAY]') {
-		assert('is_array($config)');
-		assert('is_string($location)');
-
-		return new SimpleSAML_Configuration($config, $location);
-	}
-
-
-	/**
-	 * Get a configuration file by its instance name.
-	 *
-	 * This function retrieves a configuration file by its instance name. The instance
-	 * name is initialized by the init function, or by copyFromBase function.
-	 *
-	 * If no configuration file with the given instance name is found, an exception will
-	 * be thrown.
-	 *
-	 * @param string $instancename  The instance name of the configuration file. Depreceated.
-	 * @return SimpleSAML_Configuration  The configuration object.
-	 */
-	public static function getInstance($instancename = 'simplesaml') {
-		assert('is_string($instancename)');
-
-		if ($instancename === 'simplesaml') {
-			return self::getConfig();
-		}
-
-		if (!array_key_exists($instancename, self::$instance)) 
-			throw new Exception('Configuration with name ' . $instancename . ' is not initialized.');
-		return self::$instance[$instancename];
-	}
-
-
-	/**
-	 * Initialize a instance name with the given configuration file.
-	 *
-	 * @see setConfigDir()
-	 * @depreceated  This function is superseeded by the setConfigDir function.
-	 */
-	public static function init($path, $instancename = 'simplesaml', $configfilename = 'config.php') {
-		assert('is_string($path)');
-		assert('is_string($instancename)');
-		assert('is_string($configfilename)');
-
-		if ($instancename === 'simplesaml') {
-			/* For backwards compatibility. */
-			self::setConfigDir($path, 'simplesaml');
-		}
-
-		/* Check if we already have loaded the given config - return the existing instance if we have. */
-		if(array_key_exists($instancename, self::$instance)) {
-			return self::$instance[$instancename];
-		}
-
-		self::$instance[$instancename] = self::loadFromFile($path . '/' . $configfilename, TRUE);
-	}
-
-
-	/**
-	 * Load a configuration file which is located in the same directory as this configuration file.
-	 *
-	 * @see getConfig()
-	 * @depreceated  This function is superseeded by the getConfig() function.
-	 */
-	public function copyFromBase($instancename, $filename) {
-		assert('is_string($instancename)');
-		assert('is_string($filename)');
-		assert('$this->filename !== NULL');
-
-		/* Check if we already have loaded the given config - return the existing instance if we have. */
-		if(array_key_exists($instancename, self::$instance)) {
-			return self::$instance[$instancename];
-		}
-
-		$dir = dirname($this->filename);
-
-		self::$instance[$instancename] = self::loadFromFile($dir . '/' . $filename, TRUE);
-		return self::$instance[$instancename];
-	}
-
-
-	/**
-	 * Retrieve the current version of simpleSAMLphp.
-	 *
-	 * @return string
-	 */
-	public function getVersion() {
-		return 'trunk';
-	}
-
-
-	/** 
-	 * Retrieve a configuration option set in config.php.
-	 *
-	 * @param $name  Name of the configuration option.
-	 * @param $default  Default value of the configuration option. This parameter will default to NULL if not
-	 *                  specified. This can be set to SimpleSAML_Configuration::REQUIRED_OPTION, which will
-	 *                  cause an exception to be thrown if the option isn't found.
-	 * @return  The configuration option with name $name, or $default if the option was not found.
-	 */
-	public function getValue($name, $default = NULL) {
-
-		/* Return the default value if the option is unset. */
-		if (!array_key_exists($name, $this->configuration)) {
-			if($default === self::REQUIRED_OPTION) {
-				throw new Exception($this->location . ': Could not retrieve the required option ' .
-					var_export($name, TRUE));
-			}
-			return $default;
-		}
-
-		return $this->configuration[$name];
-	}
-	
-	
-	/**
-	 * Check whether an key in the configuration exists...
-	 */
-	public function hasValue($name) {
-		return array_key_exists($name, $this->configuration);
-	}
-	/**
-	 * Check whether an key in the configuration exists...
-	 */
-	public function hasValueOneOf($names) {
-		foreach($names AS $name) if ($this->hasValue($name)) return TRUE;
-		return FALSE;
-	}
-
-	/**
-	 * Retrieve the absolute path of the simpleSAMLphp installation,
-	 * relative to the root of the website.
-	 *
-	 * For example: simplesaml/
-	 *
-	 * The path will always end with a '/' and never have a leading slash.
-	 *
-	 * @return string  The absolute path relative to the root of the website.
-	 */
-	public function getBaseURL() {
-		$baseURL = $this->getString('baseurlpath', 'simplesaml/');
-		
-		if (preg_match('/^\*(.*)$/D', $baseURL, $matches)) {
-			/* deprecated behaviour, will be removed in the future */
-			return \SimpleSAML\Utils\HTTP::getFirstPathElement(false) . $matches[1];
-		}
-
-		if (preg_match('#^https?://[^/]*/(.*)$#', $baseURL, $matches)) {
-			/* we have a full url, we need to strip the path */
-			return $matches[1];
-		} elseif ($baseURL === '' || $baseURL === '/') {
-			/* Root directory of site. */
-			return '';
-		} elseif (preg_match('#^/?([^/]?.*/)#D', $baseURL, $matches)) {
-			/* local path only */
-			return $matches[1];
-		} else {
-			/* invalid format */
-			throw new SimpleSAML_Error_Exception('Incorrect format for option \'baseurlpath\'. Value is: "'.
-				$this->getString('baseurlpath', 'simplesaml/') . '". Valid format is in the form'.
-				' [(http|https)://(hostname|fqdn)[:port]]/[path/to/simplesaml/].');
-		}
-	}
-
-
-	/**
-	 * This function resolves a path which may be relative to the
-	 * simpleSAMLphp base directory.
-	 *
-	 * The path will never end with a '/'.
-	 *
-	 * @param $path  The path we should resolve. This option may be NULL.
-	 * @return $path if $path is an absolute path, or $path prepended with
-	 *         the base directory of this simpleSAMLphp installation. We
-	 *         will return NULL if $path is NULL.
-	 */
-	public function resolvePath($path) {
-		if($path === NULL) {
-			return NULL;
-		}
-
-		assert('is_string($path)');
-
-		/* Prepend path with basedir if it doesn't start with a slash or a Windows
-		 * drive letter (e.g. "C:\"). We assume getBaseDir ends with a slash.
-		 */
-		if ($path[0] !== '/' &&
-		    !(preg_match('@^[a-z]:[\\\\/]@i', $path, $matches) && is_dir($matches[0])))
-			$path = $this->getBaseDir() . $path;
-
-		/* Remove trailing slashes. */
-		while (substr($path, -1) === '/') {
-			$path = substr($path, 0, -1);
-		}
-
-		return $path;
-	}
-
-
-	/**
-	 * Retrieve a path configuration option set in config.php.
-	 * The function will always return an absolute path unless the
-	 * option is not set. It will then return the default value.
-	 *
-	 * It checks if the value starts with a slash, and prefixes it
-	 * with the value from getBaseDir if it doesn't.
-	 *
-	 * @param $name Name of the configuration option.
-	 * @param $default Default value of the configuration option. 
-	 * 		This parameter will default to NULL if not specified.
-	 * @return The path configuration option with name $name, or $default if
-	 *  the option was not found.
-	 */
-	public function getPathValue($name, $default = NULL) {
-
-		/* Return the default value if the option is unset. */
-		if (!array_key_exists($name, $this->configuration)) {
-			$path = $default;
-		} else {
-			$path = $this->configuration[$name];
-		}
-
-		if ($path === NULL) {
-			return NULL;
-		}
-
-		return $this->resolvePath($path) . '/';
-	}
-
-
-	/** 
-	 * Retrieve the base directory for this simpleSAMLphp installation.
-	 * This function first checks the 'basedir' configuration option. If
-	 * this option is undefined or NULL, then we fall back to looking at
-	 * the current filename.
-	 *
-	 * @return The absolute path to the base directory for this simpleSAMLphp
-	 *  installation. This path will always end with a slash.
-	 */
-	public function getBaseDir() {
-		/* Check if a directory is configured in the configuration
-		 * file.
-		 */
-		$dir = $this->getString('basedir', NULL);
-		if($dir !== NULL) {
-			/* Add trailing slash if it is missing. */
-			if(substr($dir, -1) !== '/') {
-				$dir .= '/';
-			}
-
-			return $dir;
-		}
-
-		/* The directory wasn't set in the configuration file. Our
-		 * path is <base directory>/lib/SimpleSAML/Configuration.php
-		 */
-
-		$dir = __FILE__;
-		assert('basename($dir) === "Configuration.php"');
-
-		$dir = dirname($dir);
-		assert('basename($dir) === "SimpleSAML"');
-
-		$dir = dirname($dir);
-		assert('basename($dir) === "lib"');
-
-		$dir = dirname($dir);
-
-		/* Add trailing slash. */
-		$dir .= '/';
-
-		return $dir;
-	}
-
-
-	/**
-	 * This function retrieves a boolean configuration option.
-	 *
-	 * An exception will be thrown if this option isn't a boolean, or if this option isn't found, and no
-	 * default value is given.
-	 *
-	 * @param $name  The name of the option.
-	 * @param $default  A default value which will be returned if the option isn't found. The option will be
-	 *                  required if this parameter isn't given. The default value can be any value, including
-	 *                  NULL.
-	 * @return  The option with the given name, or $default if the option isn't found and $default is specified.
-	 */
-	public function getBoolean($name, $default = self::REQUIRED_OPTION) {
-		assert('is_string($name)');
-
-		$ret = $this->getValue($name, $default);
-
-		if($ret === $default) {
-			/* The option wasn't found, or it matches the default value. In any case, return
-			 * this value.
-			 */
-			return $ret;
-		}
-
-		if(!is_bool($ret)) {
-			throw new Exception($this->location . ': The option ' . var_export($name, TRUE) .
-				' is not a valid boolean value.');
-		}
-
-		return $ret;
-	}
-
-
-	/**
-	 * This function retrieves a string configuration option.
-	 *
-	 * An exception will be thrown if this option isn't a string, or if this option isn't found, and no
-	 * default value is given.
-	 *
-	 * @param $name  The name of the option.
-	 * @param $default  A default value which will be returned if the option isn't found. The option will be
-	 *                  required if this parameter isn't given. The default value can be any value, including
-	 *                  NULL.
-	 * @return  The option with the given name, or $default if the option isn't found and $default is specified.
-	 */
-	public function getString($name, $default = self::REQUIRED_OPTION) {
-		assert('is_string($name)');
-
-		$ret = $this->getValue($name, $default);
-
-		if($ret === $default) {
-			/* The option wasn't found, or it matches the default value. In any case, return
-			 * this value.
-			 */
-			return $ret;
-		}
-
-		if(!is_string($ret)) {
-			throw new Exception($this->location . ': The option ' . var_export($name, TRUE) .
-				' is not a valid string value.');
-		}
-
-		return $ret;
-	}
-
-
-	/**
-	 * This function retrieves an integer configuration option.
-	 *
-	 * An exception will be thrown if this option isn't an integer, or if this option isn't found, and no
-	 * default value is given.
-	 *
-	 * @param $name  The name of the option.
-	 * @param $default  A default value which will be returned if the option isn't found. The option will be
-	 *                  required if this parameter isn't given. The default value can be any value, including
-	 *                  NULL.
-	 * @return  The option with the given name, or $default if the option isn't found and $default is specified.
-	 */
-	public function getInteger($name, $default = self::REQUIRED_OPTION) {
-		assert('is_string($name)');
-
-		$ret = $this->getValue($name, $default);
-
-		if($ret === $default) {
-			/* The option wasn't found, or it matches the default value. In any case, return
-			 * this value.
-			 */
-			return $ret;
-		}
-
-		if(!is_int($ret)) {
-			throw new Exception($this->location . ': The option ' . var_export($name, TRUE) .
-				' is not a valid integer value.');
-		}
-
-		return $ret;
-	}
-
-
-	/**
-	 * This function retrieves an integer configuration option where the value must be in the specified range.
-	 *
-	 * An exception will be thrown if:
-	 * - the option isn't an integer
-	 * - the option isn't found, and no default value is given
-	 * - the value is outside of the allowed range
-	 *
-	 * @param $name  The name of the option.
-	 * @param $minimum  The smallest value which is allowed.
-	 * @param $maximum  The largest value which is allowed.
-	 * @param $default  A default value which will be returned if the option isn't found. The option will be
-	 *                  required if this parameter isn't given. The default value can be any value, including
-	 *                  NULL.
-	 * @return  The option with the given name, or $default if the option isn't found and $default is specified.
-	 */
-	public function getIntegerRange($name, $minimum, $maximum, $default = self::REQUIRED_OPTION) {
-		assert('is_string($name)');
-		assert('is_int($minimum)');
-		assert('is_int($maximum)');
-
-		$ret = $this->getInteger($name, $default);
-
-		if($ret === $default) {
-			/* The option wasn't found, or it matches the default value. In any case, return
-			 * this value.
-			 */
-			return $ret;
-		}
-
-		if ($ret < $minimum || $ret > $maximum) {
-			throw new Exception($this->location . ': Value of option ' . var_export($name, TRUE) .
-				' is out of range. Value is ' . $ret . ', allowed range is ['
-				. $minimum . ' - ' . $maximum . ']');
-		}
-
-		return $ret;
-	}
-
-
-	/**
-	 * Retrieve a configuration option with one of the given values.
-	 *
-	 * This will check that the configuration option matches one of the given values. The match will use
-	 * strict comparison. An exception will be thrown if it does not match.
-	 *
-	 * The option can be mandatory or optional. If no default value is given, it will be considered to be
-	 * mandatory, and an exception will be thrown if it isn't provided. If a default value is given, it
-	 * is considered to be optional, and the default value is returned. The default value is automatically
-	 * included in the list of allowed values.
-	 *
-	 * @param $name  The name of the option.
-	 * @param $allowedValues  The values the option is allowed to take, as an array.
-	 * @param $default  The default value which will be returned if the option isn't found. If this parameter
-	 *                  isn't given, the option will be considered to be mandatory. The default value can be
-	 *                  any value, including NULL.
-	 * @return  The option with the given name, or $default if the option isn't found adn $default is given.
-	 */
-	public function getValueValidate($name, $allowedValues, $default = self::REQUIRED_OPTION) {
-		assert('is_string($name)');
-		assert('is_array($allowedValues)');
-
-		$ret = $this->getValue($name, $default);
-		if($ret === $default) {
-			/* The option wasn't found, or it matches the default value. In any case, return
-			 * this value.
-			 */
-			return $ret;
-		}
-
-		if(!in_array($ret, $allowedValues, TRUE)) {
-			$strValues = array();
-			foreach($allowedValues as $av) {
-				$strValues[] = var_export($av, TRUE);
-			}
-			$strValues = implode(', ', $strValues);
-
-			throw new Exception($this->location . ': Invalid value given for the option ' .
-				var_export($name, TRUE) . '. It should have one of the following values: ' .
-				$strValues . '; but it had the following value: ' . var_export($ret, TRUE));
-		}
-
-		return $ret;
-	}
-
-
-	/**
-	 * This function retrieves an array configuration option.
-	 *
-	 * An exception will be thrown if this option isn't an array, or if this option isn't found, and no
-	 * default value is given.
-	 *
-	 * @param string $name  The name of the option.
-	 * @param mixed$default  A default value which will be returned if the option isn't found. The option will be
-	 *                       required if this parameter isn't given. The default value can be any value, including
-	 *                       NULL.
-	 * @return mixed  The option with the given name, or $default if the option isn't found and $default is specified.
-	 */
-	public function getArray($name, $default = self::REQUIRED_OPTION) {
-		assert('is_string($name)');
-
-		$ret = $this->getValue($name, $default);
-
-		if ($ret === $default) {
-			/* The option wasn't found, or it matches the default value. In any case, return
-			 * this value.
-			 */
-			return $ret;
-		}
-
-		if (!is_array($ret)) {
-			throw new Exception($this->location . ': The option ' . var_export($name, TRUE) .
-				' is not an array.');
-		}
-
-		return $ret;
-	}
-
-
-	/**
-	 * This function retrieves an array configuration option.
-	 *
-	 * If the configuration option isn't an array, it will be converted to an array.
-	 *
-	 * @param string $name  The name of the option.
-	 * @param mixed $default  A default value which will be returned if the option isn't found. The option will be
-	 *                       required if this parameter isn't given. The default value can be any value, including
-	 *                       NULL.
-	 * @return array  The option with the given name, or $default if the option isn't found and $default is specified.
-	 */
-	public function getArrayize($name, $default = self::REQUIRED_OPTION) {
-		assert('is_string($name)');
-
-		$ret = $this->getValue($name, $default);
-
-		if ($ret === $default) {
-			/* The option wasn't found, or it matches the default value. In any case, return
-			 * this value.
-			 */
-			return $ret;
-		}
-
-		if (!is_array($ret)) {
-			$ret = array($ret);
-		}
-
-		return $ret;
-	}
-
-
-	/**
-	 * This function retrieves a configuration option with a string or an array of strings.
-	 *
-	 * If the configuration option is a string, it will be converted to an array with a single string
-	 *
-	 * @param string $name  The name of the option.
-	 * @param mixed $default  A default value which will be returned if the option isn't found. The option will be
-	 *                       required if this parameter isn't given. The default value can be any value, including
-	 *                       NULL.
-	 * @return array  The option with the given name, or $default if the option isn't found and $default is specified.
-	 */
-	public function getArrayizeString($name, $default = self::REQUIRED_OPTION) {
-		assert('is_string($name)');
-
-		$ret = $this->getArrayize($name, $default);
-
-		if ($ret === $default) {
-			/* The option wasn't found, or it matches the default value. In any case, return
-			 * this value.
-			 */
-			return $ret;
-		}
-
-		foreach ($ret as $value) {
-			if (!is_string($value)) {
-				throw new Exception($this->location . ': The option ' . var_export($name, TRUE) .
-					' must be a string or an array of strings.');
-			}
-		}
-
-		return $ret;
-	}
-
-
-	/**
-	 * Retrieve an array as a SimpleSAML_Configuration object.
-	 *
-	 * This function will load the value of an option into a SimpleSAML_Configuration
-	 * object. The option must contain an array.
-	 *
-	 * An exception will be thrown if this option isn't an array, or if this option
-	 * isn't found, and no default value is given.
-	 *
-	 * @param string $name  The name of the option.
-	 * @param mixed $default  A default value which will be returned if the option isn't found. The option will be
-	 *                        required if this parameter isn't given. The default value can be any value, including
-	 *                        NULL.
-	 * @return mixed  The option with the given name, or $default if the option isn't found and $default is specified.
-	 */
-	public function getConfigItem($name, $default = self::REQUIRED_OPTION) {
-		assert('is_string($name)');
-
-		$ret = $this->getValue($name, $default);
-
-		if ($ret === $default) {
-			/* The option wasn't found, or it matches the default value. In any case, return
-			 * this value.
-			 */
-			return $ret;
-		}
-
-		if (!is_array($ret)) {
-			throw new Exception($this->location . ': The option ' . var_export($name, TRUE) .
-				' is not an array.');
-		}
-
-		return self::loadFromArray($ret, $this->location . '[' . var_export($name, TRUE) . ']');
-	}
-
-
-	/**
-	 * Retrieve an array of arrays as an array of SimpleSAML_Configuration objects.
-	 *
-	 * This function will retrieve an option containing an array of arrays, and create an
-	 * array of SimpleSAML_Configuration objects from that array. The indexes in the new
-	 * array will be the same as the original indexes, but the values will be
-	 * SimpleSAML_Configuration objects.
-	 *
-	 * An exception will be thrown if this option isn't an array of arrays, or if this option
-	 * isn't found, and no default value is given.
-	 *
-	 * @param string $name  The name of the option.
-	 * @param string $location  Name of the items in the array.
-	 * @param mixed $default  A default value which will be returned if the option isn't found. The option will be
-	 *                        required if this parameter isn't given. The default value can be any value, including
-	 *                        NULL.
-	 * @return mixed  The option with the given name, or $default if the option isn't found and $default is specified.
-	 */
-	public function getConfigList($name, $default = self::REQUIRED_OPTION) {
-		assert('is_string($name)');
-
-		$ret = $this->getValue($name, $default);
-
-		if ($ret === $default) {
-			/* The option wasn't found, or it matches the default value. In any case, return
-			 * this value.
-			 */
-			return $ret;
-		}
-
-		if (!is_array($ret)) {
-			throw new Exception($this->location . ': The option ' . var_export($name, TRUE) .
-				' is not an array.');
-		}
-
-		$out = array();
-		foreach ($ret as $index => $config) {
-			$newLoc = $this->location . '[' . var_export($name, TRUE) . '][' .
-				var_export($index, TRUE) . ']';
-			if (!is_array($config)) {
-				throw new Exception($newLoc . ': The value of this element was expected to be an array.');
-			}
-			$out[$index] = self::loadFromArray($config, $newLoc);
-		}
-
-		return $out;
-	}
-
-
-	/**
-	 * Retrieve list of options.
-	 *
-	 * This function returns the name of all options which are defined in this
-	 * configuration file, as an array of strings.
-	 *
-	 * @return array  Name of all options defined in this configuration file.
-	 */
-	public function getOptions() {
-
-		return array_keys($this->configuration);
-	}
-
-
-	/**
-	 * Convert this configuration object back to an array.
-	 *
-	 * @return array  An associative array with all configuration options and values.
-	 */
-	public function toArray() {
-
-		return $this->configuration;
-	}
-
-
-	/**
-	 * Retrieve the default binding for the given endpoint type.
-	 *
-	 * This function combines the current metadata type (saml 2 / saml 1.1)
-	 * with the endpoint type to determine which binding is the default.
-	 *
-	 * @param string $endpointType  The endpoint type.
-	 * @return string  The default binding.
-	 */
-	private function getDefaultBinding($endpointType) {
-		assert('is_string($endpointType)');
-
-		$set = $this->getString('metadata-set');
-		switch ($set.':'.$endpointType) {
-		case 'saml20-idp-remote:SingleSignOnService':
-		case 'saml20-idp-remote:SingleLogoutService':
-		case 'saml20-sp-remote:SingleLogoutService':
-			return SAML2_Const::BINDING_HTTP_REDIRECT;
-		case 'saml20-sp-remote:AssertionConsumerService':
-			return SAML2_Const::BINDING_HTTP_POST;
-		case 'saml20-idp-remote:ArtifactResolutionService':
-			return SAML2_Const::BINDING_SOAP;
-		case 'shib13-idp-remote:SingleSignOnService':
-			return 'urn:mace:shibboleth:1.0:profiles:AuthnRequest';
-		case 'shib13-sp-remote:AssertionConsumerService':
-			return 'urn:oasis:names:tc:SAML:1.0:profiles:browser-post';
-		default:
-			throw new Exception('Missing default binding for ' . $endpointType . ' in ' . $set);
-		}
-	}
-
-
-	/**
-	 * Helper function for dealing with metadata endpoints.
-	 *
-	 * @param string $endpointType  The endpoint type.
-	 * @return array  Array of endpoints of the given type.
-	 */
-	public function getEndpoints($endpointType) {
-		assert('is_string($endpointType)');
-
-		$loc = $this->location . '[' . var_export($endpointType, TRUE) . ']:';
-
-		if (!array_key_exists($endpointType, $this->configuration)) {
-			/* No endpoints of the given type. */
-			return array();
-		}
-
-
-		$eps = $this->configuration[$endpointType];
-		if (is_string($eps)) {
-			/* For backwards-compatibility. */
-			$eps = array($eps);
-		} elseif (!is_array($eps)) {
-			throw new Exception($loc . ': Expected array or string.');
-		}
-
-
-		foreach ($eps as $i => &$ep) {
-			$iloc = $loc . '[' . var_export($i, TRUE) . ']';
-
-			if (is_string($ep)) {
-				/* For backwards-compatibility. */
-				$ep = array(
-					'Location' => $ep,
-					'Binding' => $this->getDefaultBinding($endpointType),
-				);
-				$responseLocation = $this->getString($endpointType . 'Response', NULL);
-				if ($responseLocation !== NULL) {
-					$ep['ResponseLocation'] = $responseLocation;
-				}
-			} elseif (!is_array($ep)) {
-				throw new Exception($iloc . ': Expected a string or an array.');
-			}
-
-			if (!array_key_exists('Location', $ep)) {
-				throw new Exception($iloc . ': Missing Location.');
-			}
-			if (!is_string($ep['Location'])) {
-				throw new Exception($iloc . ': Location must be a string.');
-			}
-
-			if (!array_key_exists('Binding', $ep)) {
-				throw new Exception($iloc . ': Missing Binding.');
-			}
-			if (!is_string($ep['Binding'])) {
-				throw new Exception($iloc . ': Binding must be a string.');
-			}
-
-			if (array_key_exists('ResponseLocation', $ep)) {
-				if (!is_string($ep['ResponseLocation'])) {
-					throw new Exception($iloc . ': ResponseLocation must be a string.');
-				}
-			}
-
-			if (array_key_exists('index', $ep)) {
-				if (!is_int($ep['index'])) {
-					throw new Exception($iloc . ': index must be an integer.');
-				}
-			}
-
-		}
-
-		return $eps;
-	}
-
-
-	/**
-	 * Find an endpoint of the given type, using a list of supported bindings as a way to prioritize.
-	 *
-	 * @param string $endpointType  The endpoint type.
-	 * @param array $bindings  Sorted array of acceptable bindings.
-	 * @param mixed $default  The default value to return if no matching endpoint is found. If no default is provided, an exception will be thrown.
-	 * @return  array|NULL  The default endpoint, or NULL if no acceptable endpoints are used.
-	 */
-	public function getEndpointPrioritizedByBinding($endpointType, array $bindings, $default = self::REQUIRED_OPTION) {
-		assert('is_string($endpointType)');
-
-		$endpoints = $this->getEndpoints($endpointType);
-
-		foreach ($bindings as $binding) {
-			foreach ($endpoints as $ep) {
-				if ($ep['Binding'] === $binding) {
-					return $ep;
-				}
-			}
-		}
-
-		if ($default === self::REQUIRED_OPTION) {
-			$loc = $this->location . '[' . var_export($endpointType, TRUE) . ']:';
-			throw new Exception($loc . 'Could not find a supported ' . $endpointType . ' endpoint.');
-		}
-
-		return $default;
-	}
-
-
-	/**
-	 * Find the default endpoint of the given type.
-	 *
-	 * @param string $endpointType  The endpoint type.
-	 * @param array $bindings  Array with acceptable bindings. Can be NULL if any binding is allowed.
-	 * @param mixed $default  The default value to return if no matching endpoint is found. If no default is provided, an exception will be thrown.
-	 * @return  array|NULL  The default endpoint, or NULL if no acceptable endpoints are used.
-	 */
-	public function getDefaultEndpoint($endpointType, array $bindings = NULL, $default = self::REQUIRED_OPTION) {
-		assert('is_string($endpointType)');
-
-		$endpoints = $this->getEndpoints($endpointType);
-
-		$defaultEndpoint = \SimpleSAML\Utils\Config\Metadata::getDefaultEndpoint($endpoints, $bindings);
-		if ($defaultEndpoint !== NULL) {
-			return $defaultEndpoint;
-		}
-
-		if ($default === self::REQUIRED_OPTION) {
-			$loc = $this->location . '[' . var_export($endpointType, TRUE) . ']:';
-			throw new Exception($loc . 'Could not find a supported ' . $endpointType . ' endpoint.');
-		}
-
-		return $default;
-	}
-
-
-	/**
-	 * Retrieve a string which may be localized into many languages.
-	 *
-	 * The default language returned is always 'en'.
-	 * @param string $name  The name of the option.
-	 * @param mixed $default  The default value. If no default is given, and the option isn't found, an exception will be thrown.
-	 * @return array  Associative array with language=>string pairs.
-	 */
-	public function getLocalizedString($name, $default = self::REQUIRED_OPTION) {
-		assert('is_string($name)');
-
-		$ret = $this->getValue($name, $default);
-		if($ret === $default) {
-			/* The option wasn't found, or it matches the default value. In any case, return
-			 * this value.
-			 */
-			return $ret;
-		}
-
-		$loc = $this->location . '[' . var_export($name, TRUE) . ']';
-
-		if (is_string($ret)) {
-			$ret = array('en' => $ret,);
-		}
-
-		if (!is_array($ret)) {
-			throw new Exception($loc . ': Must be an array or a string.');
-		}
-
-		foreach ($ret as $k => $v) {
-			if (!is_string($k)) {
-				throw new Exception($loc . ': Invalid language code: ' . var_export($k, TRUE));
-			}
-			if (!is_string($v)) {
-				throw new Exception($loc . '[' . var_export($v, TRUE) . ']: Must be a string.');
-			}
-		}
-
-		return $ret;
-	}
-
-	/**
-	 * Get public key from metadata.
-	 *
-	 * @param string|NULL $use  The purpose this key can be used for. (encryption or signing).
-	 * @param bool $required  Whether the public key is required. If this is TRUE, a
-	 *                        missing key will cause an exception. Default is FALSE.
-	 * @param string $prefix  The prefix which should be used when reading from the metadata
-	 *                        array. Defaults to ''.
-	 * @return array|NULL  Public key data, or NULL if no public key or was found.
-	 */
-	public function getPublicKeys($use = NULL, $required = FALSE, $prefix = '') {
-		assert('is_bool($required)');
-		assert('is_string($prefix)');
-
-		if ($this->hasValue($prefix . 'keys')) {
-			$ret = array();
-			foreach ($this->getArray($prefix . 'keys') as $key) {
-				if ($use !== NULL && isset($key[$use]) && !$key[$use]) {
-					continue;
-				}
-				if (isset($key['X509Certificate'])) {
-					/* Strip whitespace from key. */
-					$key['X509Certificate'] = preg_replace('/\s+/', '', $key['X509Certificate']);
-				}
-				$ret[] = $key;
-
-			}
-			if (!empty($ret)) {
-				return $ret;
-			}
-		} elseif ($this->hasValue($prefix . 'certData')) {
-			$certData = $this->getString($prefix . 'certData');
-			$certData = preg_replace('/\s+/', '', $certData);
-			return array(
-				array(
-					'encryption' => TRUE,
-					'signing' => TRUE,
-					'type' => 'X509Certificate',
-					'X509Certificate' => $certData,
-				),
-			);
-		} elseif ($this->hasValue($prefix . 'certificate')) {
-			$file = $this->getString($prefix . 'certificate');
-			$file = \SimpleSAML\Utils\Config::getCertPath($file);
-			$data = @file_get_contents($file);
-
-			if ($data === FALSE) {
-				throw new Exception($this->location . ': Unable to load certificate/public key from file "' . $file . '".');
-			}
-
-			/* Extract certificate data (if this is a certificate). */
-			$pattern = '/^-----BEGIN CERTIFICATE-----([^-]*)^-----END CERTIFICATE-----/m';
-			if (!preg_match($pattern, $data, $matches)) {
-				throw new SimpleSAML_Error_Exception($this->location . ': Could not find PEM encoded certificate in "' . $file . '".');
-			}
-			$certData = preg_replace('/\s+/', '', $matches[1]);
-
-			return array(
-				array(
-					'encryption' => TRUE,
-					'signing' => TRUE,
-					'type' => 'X509Certificate',
-					'X509Certificate' => $certData,
-				),
-			);
-		}
-
-		if ($required) {
-			throw new SimpleSAML_Error_Exception($this->location . ': Missing certificate in metadata.');
-		} else {
-			return NULL;
-		}
-	}
-
->>>>>>> c3248ebf
 }